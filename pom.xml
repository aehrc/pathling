<?xml version="1.0" encoding="UTF-8"?>
<!--
  ~ Copyright © 2018-2022, Commonwealth Scientific and Industrial Research
  ~ Organisation (CSIRO) ABN 41 687 119 230. Licensed under the CSIRO Open Source
  ~ Software Licence Agreement.
  -->

<project xmlns="http://maven.apache.org/POM/4.0.0"
  xmlns:xsi="http://www.w3.org/2001/XMLSchema-instance"
  xsi:schemaLocation="http://maven.apache.org/POM/4.0.0 http://maven.apache.org/xsd/maven-4.0.0.xsd">
  <modelVersion>4.0.0</modelVersion>

  <parent>
    <groupId>org.springframework.boot</groupId>
    <artifactId>spring-boot-starter-parent</artifactId>
    <version>2.6.2</version>
    <relativePath/>
  </parent>

  <groupId>au.csiro.pathling</groupId>
  <artifactId>pathling</artifactId>
  <version>5.0.0</version>
  <packaging>pom</packaging>

  <name>Pathling</name>
  <description>
    A server based on the HL7® FHIR® standard, implementing special functionality designed to ease
    the delivery of analytics-enabled apps and augment tasks related to health data analytics.
  </description>
  <url>https://pathling.csiro.au</url>

  <developers>
    <developer>
      <name>John Grimes</name>
      <email>John.Grimes@csiro.au</email>
      <url>https://github.com/johngrimes</url>
    </developer>
    <developer>
      <name>Piotr Szul</name>
      <email>Piotr.Szul@data61.csiro.au</email>
      <url>https://github.com/piotrszul</url>
    </developer>
  </developers>

  <organization>
    <name>Australian e-Health Research Centre, CSIRO</name>
    <url>https://aehrc.csiro.au</url>
  </organization>
  <licenses>
    <license>
      <name>CSIRO Open Source Software Licence Agreement</name>
      <url>https://github.com/aehrc/pathling/raw/main/LICENSE.md</url>
    </license>
  </licenses>

  <scm>
    <url>https://github.com/aehrc/pathling</url>
    <developerConnection>scm:git:https://github.com/aehrc/pathling.git</developerConnection>
  </scm>
  <issueManagement>
    <system>GitHub Issues</system>
    <url>https://github.com/aehrc/pathling/issues</url>
  </issueManagement>
  <ciManagement>
    <system>GitHub Actions</system>
    <url>https://github.com/aehrc/pathling/actions</url>
  </ciManagement>

  <properties>
    <project.majorVersion>5</project.majorVersion>
    <project.build.sourceEncoding>UTF-8</project.build.sourceEncoding>

    <pathling.hapiFhirVersion>5.7.1</pathling.hapiFhirVersion>
    <pathling.sparkVersion>3.2.1</pathling.sparkVersion>
    <pathling.sparkScalaVersion>2.12</pathling.sparkScalaVersion>
    <pathling.deltaVersion>1.1.0</pathling.deltaVersion>
    <pathling.dockerJavaVersion>3.2.13</pathling.dockerJavaVersion>
    <pathling.hadoopVersion>3.3.1</pathling.hadoopVersion>
    <pathling.awsSdkVersion>1.12.172</pathling.awsSdkVersion>
  </properties>

  <modules>
    <module>encoders</module>
    <module>fhir-server</module>
    <module>lib/import</module>
    <module>lib/js</module>
    <module>site</module>
  </modules>

  <dependencyManagement>
    <dependencies>
      <dependency>
        <groupId>au.csiro.pathling</groupId>
        <artifactId>fhir-server</artifactId>
        <version>${project.version}</version>
      </dependency>

      <!-- HAPI FHIR -->
      <dependency>
        <groupId>ca.uhn.hapi.fhir</groupId>
        <artifactId>hapi-fhir-base</artifactId>
        <version>${pathling.hapiFhirVersion}</version>
      </dependency>
      <dependency>
        <groupId>ca.uhn.hapi.fhir</groupId>
        <artifactId>hapi-fhir-structures-r4</artifactId>
        <version>${pathling.hapiFhirVersion}</version>
      </dependency>
      <dependency>
        <groupId>ca.uhn.hapi.fhir</groupId>
        <artifactId>hapi-fhir-validation-resources-r4</artifactId>
        <version>${pathling.hapiFhirVersion}</version>
      </dependency>
      <dependency>
        <groupId>ca.uhn.hapi.fhir</groupId>
        <artifactId>hapi-fhir-server</artifactId>
        <version>${pathling.hapiFhirVersion}</version>
      </dependency>
      <dependency>
        <groupId>ca.uhn.hapi.fhir</groupId>
        <artifactId>hapi-fhir-client</artifactId>
        <version>${pathling.hapiFhirVersion}</version>
      </dependency>
      <!-- Woodstox is used by HAPI for XML processing -->
      <dependency>
        <groupId>com.fasterxml.woodstox</groupId>
        <artifactId>woodstox-core</artifactId>
        <version>6.2.8</version>
      </dependency>

      <!-- Apache Spark -->
      <dependency>
        <groupId>org.apache.spark</groupId>
        <artifactId>spark-core_${pathling.sparkScalaVersion}</artifactId>
        <version>${pathling.sparkVersion}</version>
        <exclusions>
          <exclusion>
            <groupId>org.slf4j</groupId>
            <artifactId>slf4j-log4j12</artifactId>
          </exclusion>
          <exclusion>
            <groupId>log4j</groupId>
            <artifactId>log4j</artifactId>
          </exclusion>
        </exclusions>
      </dependency>
      <dependency>
        <groupId>org.apache.spark</groupId>
        <artifactId>spark-sql_${pathling.sparkScalaVersion}</artifactId>
        <version>${pathling.sparkVersion}</version>
      </dependency>
      <dependency>
        <groupId>org.apache.spark</groupId>
        <artifactId>spark-catalyst_${pathling.sparkScalaVersion}</artifactId>
        <version>${pathling.sparkVersion}</version>
      </dependency>
      <dependency>
        <groupId>org.apache.spark</groupId>
        <artifactId>spark-hive_${pathling.sparkScalaVersion}</artifactId>
        <version>${pathling.sparkVersion}</version>
      </dependency>
      <dependency>
        <groupId>io.delta</groupId>
        <artifactId>delta-core_${pathling.sparkScalaVersion}</artifactId>
        <version>${pathling.deltaVersion}</version>
      </dependency>
      <dependency>
        <groupId>org.apache.hadoop</groupId>
        <artifactId>hadoop-aws</artifactId>
        <version>${pathling.hadoopVersion}</version>
        <exclusions>
          <exclusion>
            <groupId>org.slf4j</groupId>
            <artifactId>slf4j-log4j12</artifactId>
          </exclusion>
          <exclusion>
            <groupId>com.fasterxml.jackson.core</groupId>
            <artifactId>jackson-annotations</artifactId>
          </exclusion>
        </exclusions>
      </dependency>
      <dependency>
        <groupId>com.fasterxml.jackson.core</groupId>
        <artifactId>jackson-core</artifactId>
        <version>2.13.2</version>
      </dependency>
      <dependency>
        <groupId>org.codehaus.janino</groupId>
        <artifactId>janino</artifactId>
        <version>3.0.9</version>
      </dependency>
      <dependency>
        <groupId>org.codehaus.janino</groupId>
        <artifactId>commons-compiler</artifactId>
        <version>3.1.3</version>
      </dependency>

      <!-- Encoders -->
      <dependency>
        <groupId>au.csiro.pathling</groupId>
        <artifactId>encoders</artifactId>
        <version>${project.version}</version>
      </dependency>

      <!-- AWS SDK -->
      <dependency>
        <groupId>com.amazonaws</groupId>
        <artifactId>aws-java-sdk-bom</artifactId>
        <version>${pathling.awsSdkVersion}</version>
        <type>pom</type>
        <scope>import</scope>
      </dependency>

      <!-- Error monitoring -->
      <dependency>
        <groupId>io.sentry</groupId>
        <artifactId>sentry</artifactId>
        <version>5.7.0</version>
      </dependency>

      <!-- Testing -->
      <dependency>
        <groupId>com.github.docker-java</groupId>
        <artifactId>docker-java</artifactId>
        <version>${pathling.dockerJavaVersion}</version>
        <scope>test</scope>
      </dependency>
      <dependency>
        <groupId>com.github.docker-java</groupId>
        <artifactId>docker-java-transport-okhttp</artifactId>
        <version>${pathling.dockerJavaVersion}</version>
        <scope>test</scope>
      </dependency>
      <dependency>
        <groupId>org.skyscreamer</groupId>
        <artifactId>jsonassert</artifactId>
        <version>1.5.0</version>
        <scope>test</scope>
        <exclusions>
          <exclusion>
            <groupId>com.vaadin.external.google</groupId>
            <artifactId>android-json</artifactId>
          </exclusion>
        </exclusions>
      </dependency>

      <!-- Lombok -->
      <dependency>
        <groupId>org.projectlombok</groupId>
        <artifactId>lombok</artifactId>
        <version>1.18.22</version>
        <scope>provided</scope>
      </dependency>
    </dependencies>
  </dependencyManagement>

  <build>
    <plugins>
      <plugin>
        <groupId>pl.project13.maven</groupId>
        <artifactId>git-commit-id-plugin</artifactId>
      </plugin>
      <plugin>
        <groupId>org.apache.maven.plugins</groupId>
        <artifactId>maven-deploy-plugin</artifactId>
        <configuration>
          <skip>true</skip>
        </configuration>
      </plugin>
    </plugins>
    <pluginManagement>
      <plugins>
        <plugin>
          <groupId>org.apache.maven.plugins</groupId>
          <artifactId>maven-compiler-plugin</artifactId>
          <configuration>
            <source>11</source>
            <target>11</target>
            <compilerArgs>
              <arg>-Xlint</arg>
            </compilerArgs>
          </configuration>
        </plugin>
        <plugin>
          <groupId>net.alchim31.maven</groupId>
          <artifactId>scala-maven-plugin</artifactId>
<<<<<<< HEAD
          <version>4.5.6</version>
=======
          <version>4.6.1</version>
>>>>>>> ab57a1b3
          <executions>
            <execution>
              <id>scala-compile-first</id>
              <phase>process-resources</phase>
              <goals>
                <goal>add-source</goal>
                <goal>compile</goal>
              </goals>
            </execution>
            <execution>
              <id>scala-test-compile</id>
              <phase>process-test-resources</phase>
              <goals>
                <goal>testCompile</goal>
              </goals>
            </execution>
          </executions>
          <configuration>
            <source>11</source>
            <target>11</target>
            <args>
              <arg>-feature</arg>
            </args>
          </configuration>
        </plugin>
        <plugin>
          <groupId>org.apache.maven.plugins</groupId>
          <artifactId>maven-surefire-plugin</artifactId>
          <configuration>
            <useSystemClassLoader>true</useSystemClassLoader>
            <useManifestOnlyJar>false</useManifestOnlyJar>
            <argLine>@{argLine} -Xmx2g -ea</argLine>
            <forkCount>1C</forkCount>
          </configuration>
        </plugin>
        <plugin>
          <groupId>org.apache.maven.plugins</groupId>
          <artifactId>maven-failsafe-plugin</artifactId>
          <configuration>
            <argLine>-Xmx2g</argLine>
          </configuration>
        </plugin>
        <plugin>
          <groupId>com.spotify</groupId>
          <artifactId>dockerfile-maven-plugin</artifactId>
          <version>1.4.13</version>
        </plugin>
        <plugin>
          <groupId>org.codehaus.mojo</groupId>
          <artifactId>exec-maven-plugin</artifactId>
          <version>3.0.0</version>
        </plugin>
        <plugin>
          <groupId>org.codehaus.mojo</groupId>
          <artifactId>license-maven-plugin</artifactId>
          <version>2.0.0</version>
          <executions>
            <execution>
              <id>add-third-party</id>
              <goals>
                <goal>add-third-party</goal>
              </goals>
              <configuration>
                <useMissingFile>true</useMissingFile>
                <acceptPomPackaging>true</acceptPomPackaging>
              </configuration>
            </execution>
          </executions>
        </plugin>
        <plugin>
          <groupId>org.jacoco</groupId>
          <artifactId>jacoco-maven-plugin</artifactId>
          <version>0.8.7</version>
        </plugin>
        <plugin>
          <groupId>org.apache.maven.plugins</groupId>
          <artifactId>maven-source-plugin</artifactId>
          <executions>
            <execution>
              <id>jar-no-fork</id>
              <goals>
                <goal>jar-no-fork</goal>
              </goals>
            </execution>
          </executions>
        </plugin>
        <plugin>
          <groupId>org.apache.maven.plugins</groupId>
          <artifactId>maven-javadoc-plugin</artifactId>
          <configuration>
            <links>
              <link>https://spark.apache.org/docs/latest/api/java/</link>
              <link>https://hapifhir.io/hapi-fhir/apidocs/hapi-fhir-base/</link>
              <link>https://hapifhir.io/hapi-fhir/apidocs/hapi-fhir-structures-r4/</link>
              <link>https://hapifhir.io/hapi-fhir/apidocs/hapi-fhir-client/</link>
              <link>https://hapifhir.io/hapi-fhir/apidocs/hapi-fhir-server/</link>
            </links>
            <detectLinks/>
            <doctitle>Pathling ${project.version} API</doctitle>
            <windowtitle>Pathling ${project.version} API</windowtitle>
            <bottom>
              <![CDATA[This content is dedicated to the public domain via <a href="https://creativecommons.org/publicdomain/zero/1.0/">CC0<a>.]]>
            </bottom>
            <additionalJOptions>
              <option>--no-module-directories</option>
              <option>-Xdoclint:none</option>
            </additionalJOptions>
          </configuration>
        </plugin>
      </plugins>
    </pluginManagement>
  </build>

  <profiles>
    <profile>
      <id>licenses</id>
      <build>
        <plugins>
          <plugin>
            <artifactId>maven-clean-plugin</artifactId>
            <configuration>
              <filesets>
                <fileset>
                  <directory>${project.basedir}</directory>
                  <includes>
                    <include>LICENSE.md</include>
                  </includes>
                </fileset>
                <fileset>
                  <directory>${project.basedir}/licenses</directory>
                </fileset>
              </filesets>
            </configuration>
            <groupId>org.apache.maven.plugins</groupId>
          </plugin>
          <plugin>
            <groupId>org.codehaus.mojo</groupId>
            <artifactId>license-maven-plugin</artifactId>
            <executions>
              <execution>
                <id>aggregate-add-third-party</id>
                <phase>generate-resources</phase>
                <goals>
                  <goal>aggregate-add-third-party</goal>
                </goals>
                <configuration>
                  <excludedGroups>^au\.csiro\.</excludedGroups>
                  <fileTemplate>fhir-server/src/main/resources/license-template.ftl</fileTemplate>
                  <includeTransitiveDependencies>false</includeTransitiveDependencies>
                  <licenseMerges>
                    <licenseMerge>Apache License, Version 2.0|Apache Software License 2.0|The Apache License, Version 2.0|The Apache Software License, Version 2.0|Apache 2.0 License|Apache License 2.0|Apache-2.0|Apache 2.0|Apache Software Licenses</licenseMerge>
                    <licenseMerge>BSD License|BSD New|The BSD License|New BSD License|BSD-3-Clause</licenseMerge>
                    <licenseMerge>Eclipse Public License 1.0|Eclipse Public License - v 1.0</licenseMerge>
                    <licenseMerge>MIT License|The MIT License (MIT)|The MIT License|MIT</licenseMerge>
                  </licenseMerges>
                  <thirdPartyFilename>LICENSE.md</thirdPartyFilename>
                </configuration>
              </execution>
              <execution>
                <id>aggregate-download-licenses</id>
                <phase>generate-resources</phase>
                <goals>
                  <goal>aggregate-download-licenses</goal>
                </goals>
                <configuration>
                  <includeTransitiveDependencies>false</includeTransitiveDependencies>
                  <excludedGroups>^au\.csiro\.</excludedGroups>
                </configuration>
              </execution>
            </executions>
          </plugin>
          <plugin>
            <groupId>org.apache.maven.plugins</groupId>
            <artifactId>maven-resources-plugin</artifactId>
            <executions>
              <execution>
                <configuration>
                  <outputDirectory>${project.basedir}</outputDirectory>
                  <resources>
                    <resource>
                      <directory>target/generated-sources/license</directory>
                      <includes>
                        <include>LICENSE.md</include>
                      </includes>
                    </resource>
                  </resources>
                </configuration>
                <goals>
                  <goal>copy-resources</goal>
                </goals>
                <id>copy-license</id>
                <phase>package</phase>
              </execution>
              <execution>
                <configuration>
                  <outputDirectory>${project.basedir}/licenses</outputDirectory>
                  <resources>
                    <resource>
                      <directory>target/generated-resources/licenses</directory>
                    </resource>
                  </resources>
                </configuration>
                <goals>
                  <goal>copy-resources</goal>
                </goals>
                <id>copy-third-party-licenses</id>
                <phase>package</phase>
              </execution>
            </executions>
          </plugin>
        </plugins>
      </build>
    </profile>
  </profiles>

</project><|MERGE_RESOLUTION|>--- conflicted
+++ resolved
@@ -284,11 +284,7 @@
         <plugin>
           <groupId>net.alchim31.maven</groupId>
           <artifactId>scala-maven-plugin</artifactId>
-<<<<<<< HEAD
-          <version>4.5.6</version>
-=======
           <version>4.6.1</version>
->>>>>>> ab57a1b3
           <executions>
             <execution>
               <id>scala-compile-first</id>
