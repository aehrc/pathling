--- conflicted
+++ resolved
@@ -216,11 +216,7 @@
       <dependency>
         <groupId>io.sentry</groupId>
         <artifactId>sentry</artifactId>
-<<<<<<< HEAD
-        <version>5.5.2</version>
-=======
         <version>5.6.2</version>
->>>>>>> 9bf675fe
       </dependency>
 
       <!-- Testing -->
