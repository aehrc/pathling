<?xml version="1.0" encoding="UTF-8"?>
<!--
  ~ Copyright © 2018-2021, Commonwealth Scientific and Industrial Research
  ~ Organisation (CSIRO) ABN 41 687 119 230. Licensed under the CSIRO Open Source
  ~ Software Licence Agreement.
  -->

<project xmlns="http://maven.apache.org/POM/4.0.0"
  xmlns:xsi="http://www.w3.org/2001/XMLSchema-instance"
  xsi:schemaLocation="http://maven.apache.org/POM/4.0.0 http://maven.apache.org/xsd/maven-4.0.0.xsd">
  <modelVersion>4.0.0</modelVersion>

  <parent>
    <groupId>org.springframework.boot</groupId>
    <artifactId>spring-boot-starter-parent</artifactId>
    <version>2.5.2</version>
    <relativePath/>
  </parent>

  <groupId>au.csiro.pathling</groupId>
  <artifactId>pathling</artifactId>
  <version>4.0.0</version>
  <packaging>pom</packaging>

  <name>Pathling</name>
  <description>
    A server based on the HL7® FHIR® standard, implementing special functionality designed to ease
    the delivery of analytics-enabled apps and augment tasks related to health data analytics.
  </description>
  <url>https://pathling.csiro.au</url>

  <developers>
    <developer>
      <name>John Grimes</name>
      <email>John.Grimes@csiro.au</email>
      <url>https://github.com/johngrimes</url>
    </developer>
    <developer>
      <name>Piotr Szul</name>
      <email>Piotr.Szul@data61.csiro.au</email>
      <url>https://github.com/piotrszul</url>
    </developer>
  </developers>

  <organization>
    <name>Australian e-Health Research Centre, CSIRO</name>
    <url>https://aehrc.com</url>
  </organization>
  <licenses>
    <license>
      <name>CSIRO Open Source Software Licence Agreement</name>
      <url>https://github.com/aehrc/pathling/raw/master/LICENSE.md</url>
    </license>
  </licenses>

  <scm>
    <url>https://github.com/aehrc/pathling</url>
    <developerConnection>scm:git:https://github.com/aehrc/pathling.git</developerConnection>
  </scm>
  <issueManagement>
    <system>GitHub Issues</system>
    <url>https://github.com/aehrc/pathling/issues</url>
  </issueManagement>
  <ciManagement>
    <system>GitHub Actions</system>
    <url>https://github.com/aehrc/pathling/actions</url>
  </ciManagement>

  <properties>
    <project.majorVersion>4</project.majorVersion>
    <project.build.sourceEncoding>UTF-8</project.build.sourceEncoding>

    <pathling.hapiFhirVersion>5.3.3</pathling.hapiFhirVersion>
    <pathling.sparkVersion>3.1.1</pathling.sparkVersion>
    <pathling.sparkScalaVersion>2.12</pathling.sparkScalaVersion>
    <pathling.dockerJavaVersion>3.2.8</pathling.dockerJavaVersion>
    <pathling.hadoopVersion>2.10.1</pathling.hadoopVersion>
    <pathling.hadoopMirror>https://downloads.apache.org/hadoop/common</pathling.hadoopMirror>
  </properties>

  <modules>
    <module>encoders</module>
    <module>fhir-server</module>
    <module>site</module>
  </modules>

  <dependencyManagement>
    <dependencies>
      <dependency>
        <groupId>au.csiro.pathling</groupId>
        <artifactId>fhir-server</artifactId>
        <version>${project.version}</version>
      </dependency>

      <!-- HAPI FHIR -->
      <dependency>
        <groupId>ca.uhn.hapi.fhir</groupId>
        <artifactId>hapi-fhir-base</artifactId>
        <version>${pathling.hapiFhirVersion}</version>
      </dependency>
      <dependency>
        <groupId>ca.uhn.hapi.fhir</groupId>
        <artifactId>hapi-fhir-structures-r4</artifactId>
        <version>${pathling.hapiFhirVersion}</version>
      </dependency>
      <dependency>
        <groupId>ca.uhn.hapi.fhir</groupId>
        <artifactId>hapi-fhir-validation-resources-r4</artifactId>
        <version>${pathling.hapiFhirVersion}</version>
      </dependency>
      <dependency>
        <groupId>ca.uhn.hapi.fhir</groupId>
        <artifactId>hapi-fhir-server</artifactId>
        <version>${pathling.hapiFhirVersion}</version>
      </dependency>
      <dependency>
        <groupId>ca.uhn.hapi.fhir</groupId>
        <artifactId>hapi-fhir-client</artifactId>
        <version>${pathling.hapiFhirVersion}</version>
      </dependency>
      <!-- Woodstox is used by HAPI for XML processing -->
      <dependency>
        <groupId>com.fasterxml.woodstox</groupId>
        <artifactId>woodstox-core</artifactId>
        <version>6.2.6</version>
      </dependency>

      <!-- Apache Spark -->
      <dependency>
        <groupId>org.apache.spark</groupId>
        <artifactId>spark-core_${pathling.sparkScalaVersion}</artifactId>
        <version>${pathling.sparkVersion}</version>
        <exclusions>
          <exclusion>
            <groupId>org.slf4j</groupId>
            <artifactId>slf4j-log4j12</artifactId>
          </exclusion>
        </exclusions>
      </dependency>
      <dependency>
        <groupId>org.apache.spark</groupId>
        <artifactId>spark-sql_${pathling.sparkScalaVersion}</artifactId>
        <version>${pathling.sparkVersion}</version>
      </dependency>
      <dependency>
        <groupId>org.apache.spark</groupId>
        <artifactId>spark-catalyst_${pathling.sparkScalaVersion}</artifactId>
        <version>${pathling.sparkVersion}</version>
      </dependency>
      <dependency>
        <groupId>org.apache.spark</groupId>
        <artifactId>spark-hive_${pathling.sparkScalaVersion}</artifactId>
        <version>${pathling.sparkVersion}</version>
      </dependency>
      <dependency>
        <groupId>org.apache.hadoop</groupId>
        <artifactId>hadoop-client</artifactId>
        <version>${pathling.hadoopVersion}</version>
      </dependency>
      <dependency>
        <groupId>org.apache.hadoop</groupId>
        <artifactId>hadoop-aws</artifactId>
        <version>${pathling.hadoopVersion}</version>
        <exclusions>
          <exclusion>
            <groupId>org.slf4j</groupId>
            <artifactId>slf4j-log4j12</artifactId>
          </exclusion>
          <exclusion>
            <groupId>com.fasterxml.jackson.core</groupId>
            <artifactId>jackson-annotations</artifactId>
          </exclusion>
        </exclusions>
      </dependency>
      <dependency>
        <groupId>com.fasterxml.jackson.core</groupId>
        <artifactId>jackson-core</artifactId>
<<<<<<< HEAD
        <version>2.12.3</version>
=======
        <version>2.12.4</version>
>>>>>>> 242778b5
      </dependency>
      <dependency>
        <groupId>org.codehaus.janino</groupId>
        <artifactId>janino</artifactId>
        <version>3.0.9</version>
      </dependency>
      <dependency>
        <groupId>org.codehaus.janino</groupId>
        <artifactId>commons-compiler</artifactId>
        <version>3.1.3</version>
      </dependency>

      <!-- Encoders -->
      <dependency>
        <groupId>au.csiro.pathling</groupId>
        <artifactId>encoders</artifactId>
        <version>${project.version}</version>
      </dependency>

      <!-- Error monitoring -->
      <dependency>
        <groupId>io.sentry</groupId>
        <artifactId>sentry</artifactId>
        <version>4.3.0</version>
      </dependency>

      <!-- Testing -->
      <dependency>
        <groupId>com.github.docker-java</groupId>
        <artifactId>docker-java</artifactId>
        <version>${pathling.dockerJavaVersion}</version>
        <scope>test</scope>
      </dependency>
      <dependency>
        <groupId>com.github.docker-java</groupId>
        <artifactId>docker-java-transport-okhttp</artifactId>
        <version>${pathling.dockerJavaVersion}</version>
        <scope>test</scope>
      </dependency>
      <dependency>
        <groupId>org.skyscreamer</groupId>
        <artifactId>jsonassert</artifactId>
        <exclusions>
          <exclusion>
            <groupId>com.vaadin.external.google</groupId>
            <artifactId>android-json</artifactId>
          </exclusion>
        </exclusions>
      </dependency>

      <!-- Lombok -->
      <dependency>
        <groupId>org.projectlombok</groupId>
        <artifactId>lombok</artifactId>
        <version>1.18.20</version>
        <scope>provided</scope>
      </dependency>
    </dependencies>
  </dependencyManagement>

  <build>
    <plugins>
      <plugin>
        <groupId>pl.project13.maven</groupId>
        <artifactId>git-commit-id-plugin</artifactId>
      </plugin>
      <plugin>
        <groupId>org.apache.maven.plugins</groupId>
        <artifactId>maven-deploy-plugin</artifactId>
        <configuration>
          <skip>true</skip>
        </configuration>
      </plugin>
    </plugins>
    <pluginManagement>
      <plugins>
        <plugin>
          <groupId>org.apache.maven.plugins</groupId>
          <artifactId>maven-compiler-plugin</artifactId>
          <configuration>
            <source>11</source>
            <target>11</target>
            <compilerArgs>
              <arg>-Xlint</arg>
            </compilerArgs>
          </configuration>
        </plugin>
        <plugin>
          <groupId>net.alchim31.maven</groupId>
          <artifactId>scala-maven-plugin</artifactId>
          <version>4.5.3</version>
          <executions>
            <execution>
              <id>scala-compile-first</id>
              <phase>process-resources</phase>
              <goals>
                <goal>add-source</goal>
                <goal>compile</goal>
              </goals>
            </execution>
            <execution>
              <id>scala-test-compile</id>
              <phase>process-test-resources</phase>
              <goals>
                <goal>testCompile</goal>
              </goals>
            </execution>
          </executions>
          <configuration>
            <source>11</source>
            <target>11</target>
            <args>
              <arg>-feature</arg>
            </args>
          </configuration>
        </plugin>
        <plugin>
          <groupId>org.apache.maven.plugins</groupId>
          <artifactId>maven-surefire-plugin</artifactId>
          <configuration>
            <useSystemClassLoader>true</useSystemClassLoader>
            <useManifestOnlyJar>false</useManifestOnlyJar>
            <argLine>@{argLine} -Xmx2g</argLine>
            <forkCount>1C</forkCount>
          </configuration>
        </plugin>
        <plugin>
          <groupId>org.apache.maven.plugins</groupId>
          <artifactId>maven-failsafe-plugin</artifactId>
          <configuration>
            <argLine>-Xmx2g</argLine>
          </configuration>
        </plugin>
        <plugin>
          <groupId>com.spotify</groupId>
          <artifactId>dockerfile-maven-plugin</artifactId>
          <version>1.4.13</version>
        </plugin>
        <plugin>
          <groupId>org.codehaus.mojo</groupId>
          <artifactId>exec-maven-plugin</artifactId>
          <version>3.0.0</version>
        </plugin>
        <plugin>
          <groupId>org.codehaus.mojo</groupId>
          <artifactId>license-maven-plugin</artifactId>
          <version>2.0.0</version>
          <executions>
            <execution>
              <id>add-third-party</id>
              <goals>
                <goal>add-third-party</goal>
              </goals>
              <configuration>
                <useMissingFile>true</useMissingFile>
                <acceptPomPackaging>true</acceptPomPackaging>
              </configuration>
            </execution>
          </executions>
        </plugin>
        <plugin>
          <groupId>org.jacoco</groupId>
          <artifactId>jacoco-maven-plugin</artifactId>
          <version>0.8.6</version>
        </plugin>
        <plugin>
          <groupId>org.apache.maven.plugins</groupId>
          <artifactId>maven-source-plugin</artifactId>
          <executions>
            <execution>
              <id>jar-no-fork</id>
              <goals>
                <goal>jar-no-fork</goal>
              </goals>
            </execution>
          </executions>
        </plugin>
        <plugin>
          <groupId>org.apache.maven.plugins</groupId>
          <artifactId>maven-javadoc-plugin</artifactId>
          <configuration>
            <links>
              <link>https://spark.apache.org/docs/latest/api/java/</link>
              <link>https://hapifhir.io/hapi-fhir/apidocs/hapi-fhir-base/</link>
              <link>https://hapifhir.io/hapi-fhir/apidocs/hapi-fhir-structures-r4/</link>
              <link>https://hapifhir.io/hapi-fhir/apidocs/hapi-fhir-client/</link>
              <link>https://hapifhir.io/hapi-fhir/apidocs/hapi-fhir-server/</link>
            </links>
            <detectLinks/>
            <doctitle>Pathling ${project.version} API</doctitle>
            <windowtitle>Pathling ${project.version} API</windowtitle>
            <bottom>
              <![CDATA[This content is dedicated to the public domain via <a href="https://creativecommons.org/publicdomain/zero/1.0/">CC0<a>.]]>
            </bottom>
            <additionalJOptions>
              <option>--no-module-directories</option>
              <option>-Xdoclint:none</option>
            </additionalJOptions>
          </configuration>
        </plugin>
      </plugins>
    </pluginManagement>
  </build>

  <profiles>
    <profile>
      <id>licenses</id>
      <build>
        <plugins>
          <plugin>
            <artifactId>maven-clean-plugin</artifactId>
            <configuration>
              <filesets>
                <fileset>
                  <directory>${project.basedir}</directory>
                  <includes>
                    <include>LICENSE.md</include>
                  </includes>
                </fileset>
                <fileset>
                  <directory>${project.basedir}/licenses</directory>
                </fileset>
              </filesets>
            </configuration>
            <groupId>org.apache.maven.plugins</groupId>
          </plugin>
          <plugin>
            <groupId>org.codehaus.mojo</groupId>
            <artifactId>license-maven-plugin</artifactId>
            <executions>
              <execution>
                <id>aggregate-add-third-party</id>
                <phase>generate-resources</phase>
                <goals>
                  <goal>aggregate-add-third-party</goal>
                </goals>
                <configuration>
                  <excludedGroups>^au\.csiro\.</excludedGroups>
                  <fileTemplate>fhir-server/src/main/resources/license-template.ftl</fileTemplate>
                  <includeTransitiveDependencies>false</includeTransitiveDependencies>
                  <licenseMerges>
                    <licenseMerge>Apache License, Version 2.0|Apache Software License 2.0|The Apache
                      License, Version 2.0|The Apache Software License, Version 2.0|Apache 2.0
                      License|Apache License 2.0|The Apache License, Version 2.0|Apache 2.0 License
                    </licenseMerge>
                    <licenseMerge>BSD License|BSD New|The BSD License|New BSD License|BSD-3-Clause</licenseMerge>
                    <licenseMerge>Eclipse Public License 1.0|Eclipse Public License - v 1.0
                    </licenseMerge>
                    <licenseMerge>MIT License|The MIT License (MIT)|The MIT License</licenseMerge>
                  </licenseMerges>
                  <thirdPartyFilename>LICENSE.md</thirdPartyFilename>
                </configuration>
              </execution>
              <execution>
                <id>aggregate-download-licenses</id>
                <phase>generate-resources</phase>
                <goals>
                  <goal>aggregate-download-licenses</goal>
                </goals>
                <configuration>
                  <includeTransitiveDependencies>false</includeTransitiveDependencies>
                  <excludedGroups>^au\.csiro\.</excludedGroups>
                </configuration>
              </execution>
            </executions>
          </plugin>
          <plugin>
            <groupId>org.apache.maven.plugins</groupId>
            <artifactId>maven-resources-plugin</artifactId>
            <executions>
              <execution>
                <configuration>
                  <outputDirectory>${project.basedir}</outputDirectory>
                  <resources>
                    <resource>
                      <directory>target/generated-sources/license</directory>
                      <includes>
                        <include>LICENSE.md</include>
                      </includes>
                    </resource>
                  </resources>
                </configuration>
                <goals>
                  <goal>copy-resources</goal>
                </goals>
                <id>copy-license</id>
                <phase>package</phase>
              </execution>
              <execution>
                <configuration>
                  <outputDirectory>${project.basedir}/licenses</outputDirectory>
                  <resources>
                    <resource>
                      <directory>target/generated-resources/licenses</directory>
                    </resource>
                  </resources>
                </configuration>
                <goals>
                  <goal>copy-resources</goal>
                </goals>
                <id>copy-third-party-licenses</id>
                <phase>package</phase>
              </execution>
            </executions>
          </plugin>
        </plugins>
      </build>
    </profile>
  </profiles>

</project><|MERGE_RESOLUTION|>--- conflicted
+++ resolved
@@ -175,11 +175,7 @@
       <dependency>
         <groupId>com.fasterxml.jackson.core</groupId>
         <artifactId>jackson-core</artifactId>
-<<<<<<< HEAD
-        <version>2.12.3</version>
-=======
         <version>2.12.4</version>
->>>>>>> 242778b5
       </dependency>
       <dependency>
         <groupId>org.codehaus.janino</groupId>
