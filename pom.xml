<?xml version="1.0" encoding="UTF-8"?>
<!--
  ~ Copyright © 2018-2021, Commonwealth Scientific and Industrial Research
  ~ Organisation (CSIRO) ABN 41 687 119 230. Licensed under the CSIRO Open Source
  ~ Software Licence Agreement.
  -->

<project xmlns="http://maven.apache.org/POM/4.0.0"
  xmlns:xsi="http://www.w3.org/2001/XMLSchema-instance"
  xsi:schemaLocation="http://maven.apache.org/POM/4.0.0 http://maven.apache.org/xsd/maven-4.0.0.xsd">
  <modelVersion>4.0.0</modelVersion>

  <parent>
    <groupId>org.springframework.boot</groupId>
    <artifactId>spring-boot-starter-parent</artifactId>
    <version>2.6.1</version>
    <relativePath/>
  </parent>

  <groupId>au.csiro.pathling</groupId>
  <artifactId>pathling</artifactId>
  <version>5.0.0</version>
  <packaging>pom</packaging>

  <name>Pathling</name>
  <description>
    A server based on the HL7® FHIR® standard, implementing special functionality designed to ease
    the delivery of analytics-enabled apps and augment tasks related to health data analytics.
  </description>
  <url>https://pathling.csiro.au</url>

  <developers>
    <developer>
      <name>John Grimes</name>
      <email>John.Grimes@csiro.au</email>
      <url>https://github.com/johngrimes</url>
    </developer>
    <developer>
      <name>Piotr Szul</name>
      <email>Piotr.Szul@data61.csiro.au</email>
      <url>https://github.com/piotrszul</url>
    </developer>
  </developers>

  <organization>
    <name>Australian e-Health Research Centre, CSIRO</name>
    <url>https://aehrc.csiro.au</url>
  </organization>
  <licenses>
    <license>
      <name>CSIRO Open Source Software Licence Agreement</name>
      <url>https://github.com/aehrc/pathling/raw/master/LICENSE.md</url>
    </license>
  </licenses>

  <scm>
    <url>https://github.com/aehrc/pathling</url>
    <developerConnection>scm:git:https://github.com/aehrc/pathling.git</developerConnection>
  </scm>
  <issueManagement>
    <system>GitHub Issues</system>
    <url>https://github.com/aehrc/pathling/issues</url>
  </issueManagement>
  <ciManagement>
    <system>GitHub Actions</system>
    <url>https://github.com/aehrc/pathling/actions</url>
  </ciManagement>

  <properties>
    <project.majorVersion>5</project.majorVersion>
    <project.build.sourceEncoding>UTF-8</project.build.sourceEncoding>

    <pathling.hapiFhirVersion>5.5.1</pathling.hapiFhirVersion>
    <pathling.sparkVersion>3.2.0</pathling.sparkVersion>
    <pathling.sparkScalaVersion>2.12</pathling.sparkScalaVersion>
    <pathling.dockerJavaVersion>3.2.12</pathling.dockerJavaVersion>
    <pathling.hadoopVersion>3.2.2</pathling.hadoopVersion>
    <pathling.hadoopMirror>https://downloads.apache.org/hadoop/common</pathling.hadoopMirror>
    <pathling.awsSdkVersion>1.12.47</pathling.awsSdkVersion>
  </properties>

  <modules>
    <module>encoders</module>
    <module>fhir-server</module>
    <module>lib/import</module>
    <module>lib/js</module>
    <module>site</module>
  </modules>

  <dependencyManagement>
    <dependencies>
      <dependency>
        <groupId>au.csiro.pathling</groupId>
        <artifactId>fhir-server</artifactId>
        <version>${project.version}</version>
      </dependency>

      <!-- HAPI FHIR -->
      <dependency>
        <groupId>ca.uhn.hapi.fhir</groupId>
        <artifactId>hapi-fhir-base</artifactId>
        <version>${pathling.hapiFhirVersion}</version>
      </dependency>
      <dependency>
        <groupId>ca.uhn.hapi.fhir</groupId>
        <artifactId>hapi-fhir-structures-r4</artifactId>
        <version>${pathling.hapiFhirVersion}</version>
      </dependency>
      <dependency>
        <groupId>ca.uhn.hapi.fhir</groupId>
        <artifactId>hapi-fhir-validation-resources-r4</artifactId>
        <version>${pathling.hapiFhirVersion}</version>
      </dependency>
      <dependency>
        <groupId>ca.uhn.hapi.fhir</groupId>
        <artifactId>hapi-fhir-server</artifactId>
        <version>${pathling.hapiFhirVersion}</version>
      </dependency>
      <dependency>
        <groupId>ca.uhn.hapi.fhir</groupId>
        <artifactId>hapi-fhir-client</artifactId>
        <version>${pathling.hapiFhirVersion}</version>
      </dependency>
      <!-- Woodstox is used by HAPI for XML processing -->
      <dependency>
        <groupId>com.fasterxml.woodstox</groupId>
        <artifactId>woodstox-core</artifactId>
        <version>6.2.7</version>
      </dependency>

      <!-- Apache Spark -->
      <dependency>
        <groupId>org.apache.spark</groupId>
        <artifactId>spark-core_${pathling.sparkScalaVersion}</artifactId>
        <version>${pathling.sparkVersion}</version>
        <exclusions>
          <exclusion>
            <groupId>org.slf4j</groupId>
            <artifactId>slf4j-log4j12</artifactId>
          </exclusion>
        </exclusions>
      </dependency>
      <dependency>
        <groupId>org.apache.spark</groupId>
        <artifactId>spark-sql_${pathling.sparkScalaVersion}</artifactId>
        <version>${pathling.sparkVersion}</version>
      </dependency>
      <dependency>
        <groupId>org.apache.spark</groupId>
        <artifactId>spark-catalyst_${pathling.sparkScalaVersion}</artifactId>
        <version>${pathling.sparkVersion}</version>
      </dependency>
      <dependency>
        <groupId>org.apache.spark</groupId>
        <artifactId>spark-hive_${pathling.sparkScalaVersion}</artifactId>
        <version>${pathling.sparkVersion}</version>
      </dependency>
      <dependency>
        <groupId>org.apache.hadoop</groupId>
        <artifactId>hadoop-client</artifactId>
        <version>${pathling.hadoopVersion}</version>
      </dependency>
      <dependency>
        <groupId>org.apache.hadoop</groupId>
        <artifactId>hadoop-aws</artifactId>
        <version>${pathling.hadoopVersion}</version>
        <exclusions>
          <exclusion>
            <groupId>org.slf4j</groupId>
            <artifactId>slf4j-log4j12</artifactId>
          </exclusion>
          <exclusion>
            <groupId>com.fasterxml.jackson.core</groupId>
            <artifactId>jackson-annotations</artifactId>
          </exclusion>
        </exclusions>
      </dependency>
      <dependency>
        <groupId>com.fasterxml.jackson.core</groupId>
        <artifactId>jackson-core</artifactId>
        <version>2.13.0</version>
      </dependency>
      <dependency>
        <groupId>org.codehaus.janino</groupId>
        <artifactId>janino</artifactId>
        <version>3.0.9</version>
      </dependency>
      <dependency>
        <groupId>org.codehaus.janino</groupId>
        <artifactId>commons-compiler</artifactId>
        <version>3.1.3</version>
      </dependency>

      <!-- Encoders -->
      <dependency>
        <groupId>au.csiro.pathling</groupId>
        <artifactId>encoders</artifactId>
        <version>${project.version}</version>
      </dependency>

      <!-- AWS SDK -->
      <dependency>
        <groupId>com.amazonaws</groupId>
        <artifactId>aws-java-sdk-bom</artifactId>
        <version>${pathling.awsSdkVersion}</version>
        <type>pom</type>
        <scope>import</scope>
      </dependency>

      <!-- Error monitoring -->
      <dependency>
        <groupId>io.sentry</groupId>
        <artifactId>sentry</artifactId>
<<<<<<< HEAD
        <version>5.2.0</version>
=======
        <version>5.5.2</version>
>>>>>>> 4f606600
      </dependency>

      <!-- Testing -->
      <dependency>
        <groupId>com.github.docker-java</groupId>
        <artifactId>docker-java</artifactId>
        <version>${pathling.dockerJavaVersion}</version>
        <scope>test</scope>
      </dependency>
      <dependency>
        <groupId>com.github.docker-java</groupId>
        <artifactId>docker-java-transport-okhttp</artifactId>
        <version>${pathling.dockerJavaVersion}</version>
        <scope>test</scope>
      </dependency>
      <dependency>
        <groupId>org.skyscreamer</groupId>
        <artifactId>jsonassert</artifactId>
        <exclusions>
          <exclusion>
            <groupId>com.vaadin.external.google</groupId>
            <artifactId>android-json</artifactId>
          </exclusion>
        </exclusions>
      </dependency>

      <!-- Lombok -->
      <dependency>
        <groupId>org.projectlombok</groupId>
        <artifactId>lombok</artifactId>
        <version>1.18.20</version>
        <scope>provided</scope>
      </dependency>
    </dependencies>
  </dependencyManagement>

  <build>
    <plugins>
      <plugin>
        <groupId>pl.project13.maven</groupId>
        <artifactId>git-commit-id-plugin</artifactId>
      </plugin>
      <plugin>
        <groupId>org.apache.maven.plugins</groupId>
        <artifactId>maven-deploy-plugin</artifactId>
        <configuration>
          <skip>true</skip>
        </configuration>
      </plugin>
    </plugins>
    <pluginManagement>
      <plugins>
        <plugin>
          <groupId>org.apache.maven.plugins</groupId>
          <artifactId>maven-compiler-plugin</artifactId>
          <configuration>
            <source>11</source>
            <target>11</target>
            <compilerArgs>
              <arg>-Xlint</arg>
            </compilerArgs>
          </configuration>
        </plugin>
        <plugin>
          <groupId>net.alchim31.maven</groupId>
          <artifactId>scala-maven-plugin</artifactId>
          <version>4.5.4</version>
          <executions>
            <execution>
              <id>scala-compile-first</id>
              <phase>process-resources</phase>
              <goals>
                <goal>add-source</goal>
                <goal>compile</goal>
              </goals>
            </execution>
            <execution>
              <id>scala-test-compile</id>
              <phase>process-test-resources</phase>
              <goals>
                <goal>testCompile</goal>
              </goals>
            </execution>
          </executions>
          <configuration>
            <source>11</source>
            <target>11</target>
            <args>
              <arg>-feature</arg>
            </args>
          </configuration>
        </plugin>
        <plugin>
          <groupId>org.apache.maven.plugins</groupId>
          <artifactId>maven-surefire-plugin</artifactId>
          <configuration>
            <useSystemClassLoader>true</useSystemClassLoader>
            <useManifestOnlyJar>false</useManifestOnlyJar>
            <argLine>@{argLine} -Xmx2g -ea</argLine>
            <forkCount>1C</forkCount>
          </configuration>
        </plugin>
        <plugin>
          <groupId>org.apache.maven.plugins</groupId>
          <artifactId>maven-failsafe-plugin</artifactId>
          <configuration>
            <argLine>-Xmx2g</argLine>
          </configuration>
        </plugin>
        <plugin>
          <groupId>com.spotify</groupId>
          <artifactId>dockerfile-maven-plugin</artifactId>
          <version>1.4.13</version>
        </plugin>
        <plugin>
          <groupId>org.codehaus.mojo</groupId>
          <artifactId>exec-maven-plugin</artifactId>
          <version>3.0.0</version>
        </plugin>
        <plugin>
          <groupId>org.codehaus.mojo</groupId>
          <artifactId>license-maven-plugin</artifactId>
          <version>2.0.0</version>
          <executions>
            <execution>
              <id>add-third-party</id>
              <goals>
                <goal>add-third-party</goal>
              </goals>
              <configuration>
                <useMissingFile>true</useMissingFile>
                <acceptPomPackaging>true</acceptPomPackaging>
              </configuration>
            </execution>
          </executions>
        </plugin>
        <plugin>
          <groupId>org.jacoco</groupId>
          <artifactId>jacoco-maven-plugin</artifactId>
          <version>0.8.7</version>
        </plugin>
        <plugin>
          <groupId>org.apache.maven.plugins</groupId>
          <artifactId>maven-source-plugin</artifactId>
          <executions>
            <execution>
              <id>jar-no-fork</id>
              <goals>
                <goal>jar-no-fork</goal>
              </goals>
            </execution>
          </executions>
        </plugin>
        <plugin>
          <groupId>org.apache.maven.plugins</groupId>
          <artifactId>maven-javadoc-plugin</artifactId>
          <configuration>
            <links>
              <link>https://spark.apache.org/docs/latest/api/java/</link>
              <link>https://hapifhir.io/hapi-fhir/apidocs/hapi-fhir-base/</link>
              <link>https://hapifhir.io/hapi-fhir/apidocs/hapi-fhir-structures-r4/</link>
              <link>https://hapifhir.io/hapi-fhir/apidocs/hapi-fhir-client/</link>
              <link>https://hapifhir.io/hapi-fhir/apidocs/hapi-fhir-server/</link>
            </links>
            <detectLinks/>
            <doctitle>Pathling ${project.version} API</doctitle>
            <windowtitle>Pathling ${project.version} API</windowtitle>
            <bottom>
              <![CDATA[This content is dedicated to the public domain via <a href="https://creativecommons.org/publicdomain/zero/1.0/">CC0<a>.]]>
            </bottom>
            <additionalJOptions>
              <option>--no-module-directories</option>
              <option>-Xdoclint:none</option>
            </additionalJOptions>
          </configuration>
        </plugin>
      </plugins>
    </pluginManagement>
  </build>

  <profiles>
    <profile>
      <id>licenses</id>
      <build>
        <plugins>
          <plugin>
            <artifactId>maven-clean-plugin</artifactId>
            <configuration>
              <filesets>
                <fileset>
                  <directory>${project.basedir}</directory>
                  <includes>
                    <include>LICENSE.md</include>
                  </includes>
                </fileset>
                <fileset>
                  <directory>${project.basedir}/licenses</directory>
                </fileset>
              </filesets>
            </configuration>
            <groupId>org.apache.maven.plugins</groupId>
          </plugin>
          <plugin>
            <groupId>org.codehaus.mojo</groupId>
            <artifactId>license-maven-plugin</artifactId>
            <executions>
              <execution>
                <id>aggregate-add-third-party</id>
                <phase>generate-resources</phase>
                <goals>
                  <goal>aggregate-add-third-party</goal>
                </goals>
                <configuration>
                  <excludedGroups>^au\.csiro\.</excludedGroups>
                  <fileTemplate>fhir-server/src/main/resources/license-template.ftl</fileTemplate>
                  <includeTransitiveDependencies>false</includeTransitiveDependencies>
                  <licenseMerges>
                    <licenseMerge>Apache License, Version 2.0|Apache Software License 2.0|The Apache
                      License, Version 2.0|The Apache Software License, Version 2.0|Apache 2.0
                      License|Apache License 2.0|The Apache License, Version 2.0|Apache 2.0 License
                    </licenseMerge>
                    <licenseMerge>BSD License|BSD New|The BSD License|New BSD License|BSD-3-Clause</licenseMerge>
                    <licenseMerge>Eclipse Public License 1.0|Eclipse Public License - v 1.0
                    </licenseMerge>
                    <licenseMerge>MIT License|The MIT License (MIT)|The MIT License</licenseMerge>
                  </licenseMerges>
                  <thirdPartyFilename>LICENSE.md</thirdPartyFilename>
                </configuration>
              </execution>
              <execution>
                <id>aggregate-download-licenses</id>
                <phase>generate-resources</phase>
                <goals>
                  <goal>aggregate-download-licenses</goal>
                </goals>
                <configuration>
                  <includeTransitiveDependencies>false</includeTransitiveDependencies>
                  <excludedGroups>^au\.csiro\.</excludedGroups>
                </configuration>
              </execution>
            </executions>
          </plugin>
          <plugin>
            <groupId>org.apache.maven.plugins</groupId>
            <artifactId>maven-resources-plugin</artifactId>
            <executions>
              <execution>
                <configuration>
                  <outputDirectory>${project.basedir}</outputDirectory>
                  <resources>
                    <resource>
                      <directory>target/generated-sources/license</directory>
                      <includes>
                        <include>LICENSE.md</include>
                      </includes>
                    </resource>
                  </resources>
                </configuration>
                <goals>
                  <goal>copy-resources</goal>
                </goals>
                <id>copy-license</id>
                <phase>package</phase>
              </execution>
              <execution>
                <configuration>
                  <outputDirectory>${project.basedir}/licenses</outputDirectory>
                  <resources>
                    <resource>
                      <directory>target/generated-resources/licenses</directory>
                    </resource>
                  </resources>
                </configuration>
                <goals>
                  <goal>copy-resources</goal>
                </goals>
                <id>copy-third-party-licenses</id>
                <phase>package</phase>
              </execution>
            </executions>
          </plugin>
        </plugins>
      </build>
    </profile>
  </profiles>

</project><|MERGE_RESOLUTION|>--- conflicted
+++ resolved
@@ -211,11 +211,7 @@
       <dependency>
         <groupId>io.sentry</groupId>
         <artifactId>sentry</artifactId>
-<<<<<<< HEAD
-        <version>5.2.0</version>
-=======
         <version>5.5.2</version>
->>>>>>> 4f606600
       </dependency>
 
       <!-- Testing -->
