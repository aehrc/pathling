--- conflicted
+++ resolved
@@ -122,11 +122,7 @@
       <dependency>
         <groupId>com.fasterxml.woodstox</groupId>
         <artifactId>woodstox-core</artifactId>
-<<<<<<< HEAD
-        <version>6.2.4</version>
-=======
         <version>6.2.5</version>
->>>>>>> ca570d32
       </dependency>
 
       <!-- Apache Spark -->
