--- conflicted
+++ resolved
@@ -1,16 +1,11 @@
 package au.csiro.pathling.sql.misc;
 
-<<<<<<< HEAD
-import static au.csiro.pathling.fhirpath.FhirpathQuantity.FHIRPATH_CALENDAR_DURATION_SYSTEM;
-import static au.csiro.pathling.fhirpath.FhirpathQuantity.UCUM_SYSTEM;
-=======
 import static au.csiro.pathling.fhirpath.FhirPathQuantity.FHIRPATH_CALENDAR_DURATION_SYSTEM_URI;
 import static au.csiro.pathling.fhirpath.FhirPathQuantity.UCUM_SYSTEM_URI;
 import static java.util.Objects.nonNull;
->>>>>>> 9f03b858
 import static java.util.Objects.requireNonNull;
 
-import au.csiro.pathling.fhirpath.FhirpathQuantity;
+import au.csiro.pathling.fhirpath.FhirPathQuantity;
 import au.csiro.pathling.fhirpath.encoding.QuantityEncoding;
 import au.csiro.pathling.sql.udf.SqlFunction1;
 import jakarta.annotation.Nullable;
@@ -19,6 +14,7 @@
 import org.apache.spark.sql.Row;
 import org.apache.spark.sql.types.DataType;
 import org.apache.spark.sql.types.DataTypes;
+import org.hl7.fhir.r4.model.Quantity;
 
 /**
  * Spark UDF to convert a Quantity represented as a Row to a valid Quantity literal string.
@@ -57,17 +53,17 @@
 
     try {
       // Decode the row into a FhirpathQuantity object using QuantityEncoding
-      final FhirpathQuantity quantity = QuantityEncoding.decode(requireNonNull(row));
-      final BigDecimal value = quantity.getValue();
-      final String system = quantity.getSystem();
-      final String code = quantity.getCode();
-      final String unit = quantity.getUnit();
+      final FhirPathQuantity quantity = QuantityEncoding.decode(requireNonNull(row));
+      @Nullable final BigDecimal value = quantity.getValue();
+      @Nullable final String system = quantity.getSystem();
+      @Nullable final String code = quantity.getCode();
+      @Nullable final String unit = quantity.getUnit();
 
-<<<<<<< HEAD
-      if (UCUM_SYSTEM.equals(system)) {
+      // TODO: Simplify
+      if (UCUM_SYSTEM_URI.equals(system)) {
         // UCUM units are quoted
         return String.format("%s '%s'", value.stripTrailingZeros().toPlainString(), code);
-      } else if (FHIRPATH_CALENDAR_DURATION_SYSTEM.equals(system)) {
+      } else if (FHIRPATH_CALENDAR_DURATION_SYSTEM_URI.equals(system)) {
         // Calendar duration units are not quoted, use the display unit
         return String.format("%s %s", value.stripTrailingZeros().toPlainString(), unit);
       } else {
@@ -76,22 +72,6 @@
       }
     } catch (final IllegalArgumentException e) {
       // Cannot decode quantity (null value, system, or code)
-=======
-    if (value == null || system == null || code == null) {
-      return null;
-    }
-    if (UCUM_SYSTEM_URI.equals(system)) {
-      // UCUM units are quoted
-      return String.format("%s '%s'", value.toPlainString(), code);
-    } else if (FHIRPATH_CALENDAR_DURATION_SYSTEM_URI.equals(system)) {
-      // Time duration units are not quoted
-      return String.format("%s %s", value.toPlainString(),
-          nonNull(unit)
-          ? unit
-          : code);
-    } else {
-      // For other systems, return null
->>>>>>> 9f03b858
       return null;
     }
   }
