/*
 * Copyright 2023 Commonwealth Scientific and Industrial Research
 * Organisation (CSIRO) ABN 41 687 119 230.
 *
 * Licensed under the Apache License, Version 2.0 (the "License");
 * you may not use this file except in compliance with the License.
 * You may obtain a copy of the License at
 *
 *     http://www.apache.org/licenses/LICENSE-2.0
 *
 * Unless required by applicable law or agreed to in writing, software
 * distributed under the License is distributed on an "AS IS" BASIS,
 * WITHOUT WARRANTIES OR CONDITIONS OF ANY KIND, either express or implied.
 * See the License for the specific language governing permissions and
 * limitations under the License.
 */

package au.csiro.pathling.fhirpath.collection;

import static au.csiro.pathling.fhirpath.literal.StringLiteral.unescapeFhirPathString;
import static au.csiro.pathling.utilities.Strings.unSingleQuote;

import au.csiro.pathling.errors.InvalidUserInputError;
<<<<<<< HEAD
import au.csiro.pathling.fhirpath.External;
=======
import au.csiro.pathling.errors.UnsupportedFhirPathFeatureError;
>>>>>>> 4fc94261
import au.csiro.pathling.fhirpath.FhirPathType;
import au.csiro.pathling.fhirpath.Numeric;
import au.csiro.pathling.fhirpath.StringCoercible;
import au.csiro.pathling.fhirpath.column.BinaryRepresentation;
import au.csiro.pathling.fhirpath.column.ColumnRepresentation;
import au.csiro.pathling.fhirpath.column.DefaultRepresentation;
import au.csiro.pathling.fhirpath.definition.NodeDefinition;
import au.csiro.pathling.fhirpath.operator.Comparable;
import jakarta.annotation.Nonnull;
import java.util.Optional;
import java.util.function.Function;
import org.apache.spark.sql.Column;
import org.apache.spark.sql.functions;
import org.hl7.fhir.r4.model.Base64BinaryType;
import org.hl7.fhir.r4.model.CodeType;
import org.hl7.fhir.r4.model.Enumerations.FHIRDefinedType;
import org.hl7.fhir.r4.model.IdType;
import org.hl7.fhir.r4.model.OidType;
import org.hl7.fhir.r4.model.StringType;
import org.hl7.fhir.r4.model.UriType;
import org.hl7.fhir.r4.model.UuidType;

/**
 * Represents a FHIRPath expression which refers to a string typed element.
 *
 * @author John Grimes
 */
<<<<<<< HEAD
public class StringCollection extends Collection implements Comparable, Numeric, StringCoercible,
    External {
=======
@SuppressWarnings("TypeMayBeWeakened")
public class StringCollection extends Collection implements Comparable, Numeric, StringCoercible {
>>>>>>> 4fc94261

  protected StringCollection(@Nonnull final ColumnRepresentation columnRepresentation,
      @Nonnull final Optional<FhirPathType> type,
      @Nonnull final Optional<FHIRDefinedType> fhirType,
      @Nonnull final Optional<? extends NodeDefinition> definition,
      @Nonnull final Optional<Column> extensionMapColumn) {
    super(columnRepresentation, type, fhirType, definition, extensionMapColumn);
  }

  /**
   * Returns a new instance with the specified columnCtx and definition.
   *
   * @param columnRepresentation The columnCtx to use
<<<<<<< HEAD
   * @param fhirDefinedType the FHIR type of the collection
   * @return A new instance of {@link StringCollection}
=======
   * @param definition The definition to use
   * @return A new instance of StringCollection
>>>>>>> 4fc94261
   */
  @Nonnull
  public static StringCollection build(@Nonnull final ColumnRepresentation columnRepresentation,
      @Nonnull final FHIRDefinedType fhirDefinedType) {
    return new StringCollection(columnRepresentation, Optional.of(FhirPathType.STRING),
        Optional.of(fhirDefinedType), Optional.empty(), Optional.empty());
  }

  /**
   * Returns a new instance with the specified column representation and no definition.
   *
   * @param columnRepresentation The column representation to use
   * @return A new instance with the specified column
   */
  @Nonnull
  public static StringCollection build(@Nonnull final ColumnRepresentation columnRepresentation) {
    return build(columnRepresentation, FHIRDefinedType.STRING);
  }


  /**
   * Returns an empty string collection.
   *
   * @return A new instance of StringCollection
   */
  @Nonnull
  public static StringCollection empty() {
    return build(DefaultRepresentation.empty());
  }

  /**
   * Returns a new instance, parsed from a FHIRPath literal.
   *
   * @param stringLiteral The FHIRPath representation of the literal
   * @return A new instance of StringCollection
   */
  @Nonnull
  public static StringCollection fromLiteral(@Nonnull final String stringLiteral) {
    return fromValue(parseStringLiteral(stringLiteral));
  }

  /**
   * Returns a new instance based upon a literal represented by a {@link StringType}.
   * <p>
   * This is required for the reflection-based instantiation of collections used in
   * {@link au.csiro.pathling.view.ProjectionContext#of}.
   *
   * @param value The value to use
   * @return A new instance of StringCollection
   */
  @Nonnull
  public static StringCollection fromValue(@Nonnull final StringType value) {
    return StringCollection.fromValue(value.getValue());
  }

  /**
   * Returns a new instance based upon a literal value.
   *
   * @param value The value to use
   * @return A new instance of StringCollection
   */
  @Nonnull
  public static StringCollection fromValue(@Nonnull final String value) {
    return fromValue(value, FHIRDefinedType.STRING);
  }

  /**
   * Returns a new instance based upon a literal value with specified FHIR type.
   *
   * @param value The value to use
   * @return A new instance of {@link StringCollection}
   */
  @Nonnull
  public static StringCollection fromValue(@Nonnull final String value,
      @Nonnull final FHIRDefinedType fhirDefinedType) {
    return StringCollection.build(DefaultRepresentation.literal(value), fhirDefinedType);
  }

  /**
   * Returns a new instance based upon a {@link Base64BinaryType}.
   *
   * @param value The value to use
   * @return A new instance of StringCollection
   */
  @Nonnull
  public static StringCollection fromValue(@Nonnull final Base64BinaryType value) {
    // special case for Base64BinaryType, as it needs to be decoded
    return StringCollection.build(new BinaryRepresentation(functions.lit(value.getValue())),
        FHIRDefinedType.BASE64BINARY);
  }

  /**
   * Returns a new instance based upon a {@link CodeType}.
   *
   * @param value The value to use
   * @return A new instance of StringCollection
   */
  @Nonnull
  public static StringCollection fromValue(@Nonnull final CodeType value) {
    return StringCollection.fromValue(value.getValueAsString(), FHIRDefinedType.CODE);
  }

  /**
   * Returns a new instance based upon a {@link IdType}.
   *
   * @param value The value to use
   * @return A new instance of StringCollection
   */
  @Nonnull
  public static StringCollection fromValue(@Nonnull final IdType value) {
    return StringCollection.fromValue(value.getValueAsString(), FHIRDefinedType.ID);
  }

  /**
   * Returns a new instance based upon a {@link OidType}.
   *
   * @param value The value to use
   * @return A new instance of StringCollection
   */
  @Nonnull
  public static StringCollection fromValue(@Nonnull final OidType value) {
    return StringCollection.fromValue(value.getValueAsString(), FHIRDefinedType.OID);
  }

  /**
   * Returns a new instance based upon a {@link UriType}.
   *
   * @param value The value to use
   * @return A new instance of StringCollection
   */
  @Nonnull
  public static StringCollection fromValue(@Nonnull final UriType value) {
    return StringCollection.fromValue(value.getValueAsString(), FHIRDefinedType.URI);
  }

  /**
   * Returns a new instance based upon a {@link org.hl7.fhir.r4.model.UrlType}.
   *
   * @param value The value to use
   * @return A new instance of StringCollection
   */
  @Nonnull
  public static StringCollection fromValue(@Nonnull final org.hl7.fhir.r4.model.UrlType value) {
    return StringCollection.fromValue(value.getValueAsString(), FHIRDefinedType.URL);
  }

  /**
   * Returns a new instance based upon a {@link UuidType}.
   *
   * @param value The value to use
   * @return A new instance of StringCollection
   */
  @Nonnull
  public static StringCollection fromValue(@Nonnull final UuidType value) {
    return StringCollection.fromValue(value.getValueAsString(), FHIRDefinedType.UUID);
  }

  /**
   * Returns a new instance based upon a {@link org.hl7.fhir.r4.model.CanonicalType}.
   *
   * @param value The value to use
   * @return A new instance of {@link StringCollection}
   */
  @Nonnull
  public static StringCollection fromValue(
      @Nonnull final org.hl7.fhir.r4.model.CanonicalType value) {
    return StringCollection.fromValue(value.getValueAsString(), FHIRDefinedType.CANONICAL);
  }

  // fromValue for MarkdownType

  /**
   * Returns a new instance based upon a {@link org.hl7.fhir.r4.model.MarkdownType}.
   *
   * @param value The value to use
   * @return A new instance of {@link StringCollection}
   */
  @Nonnull
  public static StringCollection fromValue(
      @Nonnull final org.hl7.fhir.r4.model.MarkdownType value) {
    return StringCollection.fromValue(value.getValueAsString(), FHIRDefinedType.MARKDOWN);
  }

  /**
   * Parses a FHIRPath string literal into a {@link String}.
   *
   * @param fhirPath The FHIRPath representation of the literal
   * @return The parsed {@link String}
   */
  @Nonnull
  public static String parseStringLiteral(final @Nonnull String fhirPath) {
    // Remove the surrounding single quotes and unescape the string according to the rules within
    // the FHIRPath specification.
    String value = unSingleQuote(fhirPath);
    value = unescapeFhirPathString(value);
    return value;
  }

  /**
   * Cast the column value of this collection to a literal.
   *
   * @return The column value as a literal
   */
  @Nonnull
  public String toLiteralValue() {
    return getColumn().asStringValue()
        .orElseThrow(() -> new IllegalStateException(
            "Cannot convert column to literal value: " + this.getColumn()));
  }

  @Nonnull
  @Override
  public StringCollection asStringPath() {
    return (StringCollection) asSingular();
  }

  @Override
  public boolean isComparableTo(@Nonnull final Comparable path) {
    return path instanceof StringCollection;
  }

  @Override
  public @Nonnull Function<Numeric, Collection> getMathOperation(
      @Nonnull final Numeric.MathOperation operation) {
    if (operation == MathOperation.ADDITION) {
      return numeric -> mapColumn(c -> functions.concat(c, numeric.getColumn().getValue()));
    } else {
      throw new UnsupportedFhirPathFeatureError(
          "Operation not supported on String: " + operation);
    }
  }

  @Override
  public @Nonnull Collection negate() {
    throw new InvalidUserInputError("Negation is not supported on Strings");
  }

  @Nonnull
  @Override
  public Column toExternalValue() {
    // special case to convert base64String back to Binary
    return getFhirType()
        .filter(FHIRDefinedType.BASE64BINARY::equals)
        .map(__ -> new DefaultRepresentation(getColumnValue()).transform(functions::unbase64)
            .getValue())
        .orElseGet(External.super::toExternalValue);
  }

}<|MERGE_RESOLUTION|>--- conflicted
+++ resolved
@@ -21,11 +21,8 @@
 import static au.csiro.pathling.utilities.Strings.unSingleQuote;
 
 import au.csiro.pathling.errors.InvalidUserInputError;
-<<<<<<< HEAD
 import au.csiro.pathling.fhirpath.External;
-=======
 import au.csiro.pathling.errors.UnsupportedFhirPathFeatureError;
->>>>>>> 4fc94261
 import au.csiro.pathling.fhirpath.FhirPathType;
 import au.csiro.pathling.fhirpath.Numeric;
 import au.csiro.pathling.fhirpath.StringCoercible;
@@ -53,13 +50,9 @@
  *
  * @author John Grimes
  */
-<<<<<<< HEAD
+@SuppressWarnings("TypeMayBeWeakened")
 public class StringCollection extends Collection implements Comparable, Numeric, StringCoercible,
     External {
-=======
-@SuppressWarnings("TypeMayBeWeakened")
-public class StringCollection extends Collection implements Comparable, Numeric, StringCoercible {
->>>>>>> 4fc94261
 
   protected StringCollection(@Nonnull final ColumnRepresentation columnRepresentation,
       @Nonnull final Optional<FhirPathType> type,
@@ -73,13 +66,8 @@
    * Returns a new instance with the specified columnCtx and definition.
    *
    * @param columnRepresentation The columnCtx to use
-<<<<<<< HEAD
    * @param fhirDefinedType the FHIR type of the collection
    * @return A new instance of {@link StringCollection}
-=======
-   * @param definition The definition to use
-   * @return A new instance of StringCollection
->>>>>>> 4fc94261
    */
   @Nonnull
   public static StringCollection build(@Nonnull final ColumnRepresentation columnRepresentation,
