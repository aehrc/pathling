--- conflicted
+++ resolved
@@ -50,7 +50,7 @@
 /**
  * Object encoders/decoders for FHIRPath Quantity values.
  * <p>
- * Provides conversion between {@link FhirpathQuantity} objects and Spark SQL Row representation.
+ * Provides conversion between {@link FhirPathQuantity} objects and Spark SQL Row representation.
  *
  * @author Piotr Szul
  */
@@ -116,80 +116,17 @@
   }
 
   /**
-<<<<<<< HEAD
-   * Decodes a FhirpathQuantity from a Row.
-=======
-   * Encodes a Quantity to a Row (spark SQL compatible type)
-   *
-   * @param quantity a coding to encode
-   * @param includeScale whether the scale of the value should be encoded (or set to null)
-   * @return the Row representation of the quantity
-   */
-  @Nullable
-  public static Row encode(@Nullable final Quantity quantity, final boolean includeScale) {
-    if (quantity == null) {
-      return null;
-    }
-    final BigDecimal value = quantity.getValue();
-    @Nullable final String code = quantity.getCode();
-    final BigDecimal canonicalizedValue;
-    final String canonicalizedCode;
-    if (quantity.getSystem().equals(FhirPathQuantity.UCUM_SYSTEM_URI)) {
-      canonicalizedValue = Ucum.getCanonicalValue(value, code);
-      canonicalizedCode = Ucum.getCanonicalCode(value, code);
-    } else {
-      canonicalizedValue = null;
-      canonicalizedCode = null;
-    }
-    final String comparator = Optional.ofNullable(quantity.getComparator())
-        .map(QuantityComparator::toCode).orElse(null);
-    return RowFactory.create(quantity.getId(),
-        quantity.getValue(),
-        // We cannot encode the scale of the results of arithmetic operations.
-        includeScale
-        ? quantity.getValue().scale()
-        : null,
-        comparator,
-        quantity.getUnit(), quantity.getSystem(), quantity.getCode(),
-        FlexiDecimal.toValue(canonicalizedValue),
-        canonicalizedCode, null /* _fid */);
-  }
-
-  /**
-   * Encodes a Quantity to a Row (spark SQL compatible type)
-   *
-   * @param quantity a coding to encode
-   * @return the Row representation of the quantity
-   */
-  @Nullable
-  public static Row encode(@Nullable final Quantity quantity) {
-    return encode(quantity, true);
-  }
-
-  /**
-   * Decodes a Quantity from a Row.
->>>>>>> 9f03b858
+   * Decodes a FhirPathQuantity from a Row.
    *
    * @param row the row to decode
-   * @return the resulting FhirpathQuantity
-   */
-  @Nonnull
-<<<<<<< HEAD
-  public static FhirpathQuantity decode(@Nonnull final Row row) {
+   * @return the resulting FhirPathQuantity
+   */
+  @Nonnull
+  public static FhirPathQuantity decode(@Nonnull final Row row) {
     // Extract value with scale handling
-    @Nullable final Integer scale = !row.isNullAt(2) ? row.getInt(2) : null;
-=======
-  public static Quantity decode(@Nonnull final Row row) {
-    final Quantity quantity = new Quantity();
-
-    Optional.ofNullable(row.getString(0)).ifPresent(quantity::setId);
-
-    // The value gets converted to a BigDecimal, taking into account the scale that has been encoded
-    // alongside it.
     @Nullable final Integer scale = !row.isNullAt(2)
                                     ? row.getInt(2)
                                     : null;
->>>>>>> 9f03b858
     final BigDecimal value = Optional.ofNullable(row.getDecimal(1))
         .map(bd -> nonNull(scale) && bd.scale() > scale
                    ? bd.setScale(scale, RoundingMode.HALF_UP)
@@ -205,12 +142,14 @@
     }
 
     // Create FhirpathQuantity based on system
-    if (FhirpathQuantity.UCUM_SYSTEM.equals(system)) {
-      return FhirpathQuantity.ofUCUM(value, code);
-    } else if (FhirpathQuantity.FHIRPATH_CALENDAR_DURATION_SYSTEM.equals(system)) {
-      return FhirpathQuantity.ofCalendar(value,
+    if (FhirPathQuantity.UCUM_SYSTEM_URI.equals(system)) {
+      return FhirPathQuantity.ofUCUM(value, code);
+    } else if (FhirPathQuantity.FHIRPATH_CALENDAR_DURATION_SYSTEM_URI.equals(system)) {
+      return FhirPathQuantity.ofCalendar(value,
           CalendarDurationUnit.fromString(code),
-          unit != null ? unit : code);
+          unit != null
+          ? unit
+          : code);
     } else {
       throw new IllegalArgumentException("Unsupported quantity system: " + system);
     }
@@ -329,7 +268,6 @@
    */
   @Nonnull
   public static Column encodeNumeric(@Nonnull final Column numericColumn) {
-<<<<<<< HEAD
     // Cast value to decimal type
     final Column decimalValue = numericColumn.cast(DecimalCustomCoder.decimalType());
 
@@ -342,7 +280,7 @@
             lit(null),
             lit(null),
             lit("1"),
-            lit(FhirpathQuantity.UCUM_SYSTEM),
+            lit(FhirPathQuantity.UCUM_SYSTEM_URI),
             lit("1"),
             // we do not need to normalize this as the unit is always "1"
             // so it will be comparable with other quantities with unit "1"
@@ -362,7 +300,7 @@
    * @return the Row representation of the quantity
    */
   @Nonnull
-  public static Row encode(@Nonnull final FhirpathQuantity quantity) {
+  public static Row encode(@Nonnull final FhirPathQuantity quantity) {
     final BigDecimal value = quantity.getValue();
     final BigDecimal canonicalizedValue;
     final String canonicalizedCode;
@@ -400,23 +338,5 @@
         canonicalizedCode,                       // canonicalized_code
         null                                     // _fid
     );
-=======
-    return toStruct(
-        lit(null),
-        // The value is cast to a decimal type to ensure that it has the appropriate precision and 
-        // scale.
-        numericColumn.cast(DecimalCustomCoder.decimalType()),
-        // We cannot encode the scale of the results of arithmetic operations.
-        lit(null),
-        lit(null),
-        lit("1"),
-        lit(FhirPathQuantity.UCUM_SYSTEM_URI),
-        lit("1"),
-        // we do not need to normalize this as the unit is always "1"
-        // so it will be comparable with other quantities with unit "1"
-        lit(null),
-        lit(null),
-        lit(null));
->>>>>>> 9f03b858
   }
 }