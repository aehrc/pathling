--- conflicted
+++ resolved
@@ -1,9 +1,6 @@
 package au.csiro.pathling.fhirpath.column;
 
-<<<<<<< HEAD
-=======
 import au.csiro.pathling.encoders.ValueFunctions;
->>>>>>> 4fc94261
 import jakarta.annotation.Nonnull;
 import lombok.EqualsAndHashCode;
 import lombok.Getter;
@@ -36,15 +33,10 @@
    * @return a new instance of BinaryRepresentation
    */
   @Nonnull
-<<<<<<< HEAD
-  public Column getValue() {
-    return new DefaultRepresentation(super.getValue()).transform(functions::base64).getValue();
-=======
   public static BinaryRepresentation fromBinaryColumn(@Nonnull final Column column) {
     return new BinaryRepresentation(
         ValueFunctions.ifArray(column, c -> functions.transform(c, functions::base64),
             functions::base64));
->>>>>>> 4fc94261
   }
 
   @Override
