--- conflicted
+++ resolved
@@ -102,14 +102,6 @@
   @Getter
   protected ValueType value;
 
-<<<<<<< HEAD
-  protected LiteralPath(@Nonnull final Dataset<Row> dataset, @Nonnull final Column idColumn,
-      @Nonnull final ValueType value) {
-    this.idColumn = idColumn;
-    this.value = value;
-    this.dataset = dataset;
-    this.valueColumn = buildValueColumn();
-=======
   @Nonnull
   protected final Optional<String> expression;
   
@@ -130,7 +122,6 @@
   protected LiteralPath(@Nonnull final Dataset<Row> dataset, @Nonnull final Column idColumn,
       @Nonnull final ValueType value, @Nonnull final String expression) {
     this(dataset, idColumn, value, Optional.of(expression));
->>>>>>> 1b305561
   }
 
   /**
