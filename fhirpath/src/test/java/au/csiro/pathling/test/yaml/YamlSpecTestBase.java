--- conflicted
+++ resolved
@@ -277,22 +277,16 @@
           ).first();
           final Object actual = getResult(resultRow, 0);
           throw new AssertionError(
-<<<<<<< HEAD
               String.format(
                   "Expected an error but received a valid result: %s (Expression result: %s)",
                   actual, evalResult));
         } catch (final Exception e) {
-          log.debug("Received expected error: {}", e.getMessage());
-=======
-              "Expected error but got value: " + actual + " (" + evalResult + ")");
-        } catch (Exception e) {
-          log.trace("Expected error: {}", e.toString());
+          log.trace("Received expected error: {}", e.toString());
           final String rootCauseMsg = ExceptionUtils.getRootCause(e).getMessage();
           log.debug("Expected error message: '{}', got: {}", spec.getErrorMsg(), rootCauseMsg);
           if (!ANY_ERROR.equals(spec.getErrorMsg())) {
             assertEquals(spec.getErrorMsg(), rootCauseMsg);
           }
->>>>>>> e02b45c2
         }
       } else {
         final FhirPath fhirPath = PARSER.parse(spec.getExpression());
