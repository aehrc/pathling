--- conflicted
+++ resolved
@@ -25,11 +25,7 @@
   <parent>
     <artifactId>pathling</artifactId>
     <groupId>au.csiro.pathling</groupId>
-<<<<<<< HEAD
     <version>8.0.0-SNAPSHOT</version>
-=======
-    <version>7.1.0</version>
->>>>>>> d110d074
   </parent>
   <artifactId>library-api</artifactId>
   <packaging>jar</packaging>
