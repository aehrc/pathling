--- conflicted
+++ resolved
@@ -279,21 +279,8 @@
     final Coding coding1 = new Coding("urn:test:123", "ABC", "abc");
     final Coding coding2 = new Coding("urn:test:123", "DEF", "def");
 
-<<<<<<< HEAD
     setupTranslate(terminologyService).withTranslations(coding1, conceptMapUri,
         TranslationEntry.of(ConceptMapEquivalence.EQUIVALENT, coding2));
-=======
-    final TerminologyServiceFactory terminologyServiceFactory = mock(
-        TerminologyServiceFactory.class, withSettings().serializable());
-    final TerminologyService terminologyService = mock(TerminologyService.class,
-        withSettings().serializable());
-    final ConceptTranslator conceptTranslator = mock(ConceptTranslator.class,
-        withSettings().serializable());
-    when(terminologyServiceFactory.buildService(any())).thenReturn(terminologyService);
-    when(terminologyService.translate(any(), eq(conceptMapUri), eq(false), eq(equivalences), any()))
-        .thenReturn(conceptTranslator);
-    when(conceptTranslator.translate(any())).thenReturn(List.of(coding2.toCoding()));
->>>>>>> bf069ee9
 
     final PathlingContext pathlingContext = PathlingContext.create(spark,
         FhirEncoders.forR4().getOrCreate(), terminologyServiceFactory);
