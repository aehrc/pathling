# This workflow will build and test the server, and build the site.
# It will also package the server and the site up as Maven artefacts and Docker images, and push
# them to the configured repositories.
# This is only run on master, and is only intended for changes that have been reviewed and approved 
# for deployment.

name: Test and deploy

on:
  push:
    branches: [ master ]

jobs:
  server:
    name: Server
    runs-on: ubuntu-latest
    steps:
      - uses: actions/checkout@v2
      - name: Set up JDK
        uses: actions/setup-java@v1
        with:
          java-version: 11
      - name: Run the verify goal with Maven
        run: |
<<<<<<< HEAD
          mvn verify -pl fhir-server -am -DskipShade \
          -Dpathling.fhirServerDockerRepo=${{ secrets.FHIR_SERVER_DOCKER_REPO }} \
          --batch-mode -Dmaven.test.failure.ignore=true
=======
          mvn --batch-mode verify -pl fhir-server -am \
          -Dpathling.fhirServerDockerRepo=${{ secrets.FHIR_SERVER_DOCKER_REPO }} \
          -Dmaven.test.failure.ignore=true
>>>>>>> df9514d7
      - uses: actions/upload-artifact@v2
        with:
          name: encoders-surefire-reports
          path: encoders/target/surefire-reports
      - uses: actions/upload-artifact@v2
        with:
          name: fhir-server-surefire-reports
          path: fhir-server/target/surefire-reports
      - uses: actions/upload-artifact@v2
        with:
          name: fhir-server-timing-log
          path: fhir-server/target/timing.log
      - name: Publish test results
        uses: scacap/action-surefire-report@v1
        with:
          github_token: ${{ secrets.GITHUB_TOKEN }}
          check_name: Test report
          fail_on_test_failures: true
<<<<<<< HEAD
=======
      - name: Run the deploy goal with Maven
        run: mvn --batch-mode deploy -pl fhir-server,encoders -DskipTests -Ddockerfile.skip
>>>>>>> df9514d7
      - name: Tag and push server image
        run: |
          mvn dockerfile:tag@tag-major dockerfile:tag@tag-latest dockerfile:push@push-version \
          dockerfile:push@push-major dockerfile:push@push-latest -pl fhir-server \
          -Dpathling.fhirServerDockerRepo=${{ secrets.FHIR_SERVER_DOCKER_REPO }} \
          -Ddockerfile.username=${{ secrets.DOCKER_USERNAME }} \
          -Ddockerfile.password=${{ secrets.DOCKER_PASSWORD }}
  site:
    name: Site
    runs-on: ubuntu-latest
    defaults:
      run:
        working-directory: ${{ github.workspace }}/site
    steps:
      - uses: actions/checkout@v2
      - name: Set up Ruby
        uses: ruby/setup-ruby@v1
        with:
          ruby-version: 2.6.3
      - name: Install the bundle
        run: bundle
      - name: Build the site with Jekyll
        run: bundle exec jekyll build
      - name: Build and push site image
        uses: docker/build-push-action@v1
        with:
          path: site
          username: ${{ secrets.DOCKER_USERNAME }}
          password: ${{ secrets.DOCKER_PASSWORD }}
          repository: ${{ secrets.SITE_DOCKER_REPO }}
          tags: latest<|MERGE_RESOLUTION|>--- conflicted
+++ resolved
@@ -22,15 +22,9 @@
           java-version: 11
       - name: Run the verify goal with Maven
         run: |
-<<<<<<< HEAD
-          mvn verify -pl fhir-server -am -DskipShade \
-          -Dpathling.fhirServerDockerRepo=${{ secrets.FHIR_SERVER_DOCKER_REPO }} \
-          --batch-mode -Dmaven.test.failure.ignore=true
-=======
           mvn --batch-mode verify -pl fhir-server -am \
           -Dpathling.fhirServerDockerRepo=${{ secrets.FHIR_SERVER_DOCKER_REPO }} \
           -Dmaven.test.failure.ignore=true
->>>>>>> df9514d7
       - uses: actions/upload-artifact@v2
         with:
           name: encoders-surefire-reports
@@ -49,11 +43,8 @@
           github_token: ${{ secrets.GITHUB_TOKEN }}
           check_name: Test report
           fail_on_test_failures: true
-<<<<<<< HEAD
-=======
       - name: Run the deploy goal with Maven
         run: mvn --batch-mode deploy -pl fhir-server,encoders -DskipTests -Ddockerfile.skip
->>>>>>> df9514d7
       - name: Tag and push server image
         run: |
           mvn dockerfile:tag@tag-major dockerfile:tag@tag-latest dockerfile:push@push-version \
