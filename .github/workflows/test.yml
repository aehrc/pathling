# This workflow will build the software and documentation to ensure there are no errors, and also
# execute the tests.
#
# This is run on branches other than master - it does not push or deploy anything.

name: Test

on:
  push:

# If the actor is Dependabot, we need to avoid anything that requires privileged access - so we skip
# the integration test (which requires a secret), and also the test reporting actions (which require
# a GitHub token).
jobs:
  encoders:
    name: Build and test encoders
    runs-on: ubuntu-latest
    steps:
      - name: Checkout code
        uses: actions/checkout@v2
      - name: Set up JDK
        uses: actions/setup-java@v2
        with:
          java-version: 11
          distribution: 'zulu'
      - name: Cache local Maven repository
        uses: actions/cache@v2
        with:
          path: ~/.m2/repository
          key: ${{ runner.os }}-maven-${{ hashFiles('**/pom.xml') }}
          restore-keys: |
            ${{ runner.os }}-maven-
      - name: Run the verify goal with Maven
        if: ${{ github.actor == 'dependabot[bot]' }}
        run: |
          mvn --batch-mode verify \
          -pl encoders -am
        timeout-minutes: 30
      - name: Run the verify goal with Maven
        if: ${{ github.actor != 'dependabot[bot]' }}
        run: |
          mvn --batch-mode verify \
          -pl encoders -am \
          -Dmaven.test.failure.ignore=true
        timeout-minutes: 30
      - name: Upload encoders test reports
        uses: actions/upload-artifact@v2
        with:
          name: encoders-surefire-reports
          path: encoders/target/surefire-reports
      - name: Publish test results
        if: ${{ github.actor != 'dependabot[bot]' }}
        uses: scacap/action-surefire-report@v1
        with:
          github_token: ${{ secrets.GITHUB_TOKEN }}
          check_name: Encoders test report
          fail_on_test_failures: true
      - name: Upload coverage to Codecov
        if: ${{ github.actor != 'dependabot[bot]' }}
        uses: codecov/codecov-action@v1
        with:
          token: ${{ secrets.CODECOV_TOKEN }}
          files: encoders/target/site/jacoco/jacoco.xml
  fhir-server:
    name: Build and test FHIR server
    runs-on: ubuntu-latest
    steps:
      - name: Checkout code
        uses: actions/checkout@v2
      - name: Set up JDK
        uses: actions/setup-java@v2
        with:
          java-version: 11
          distribution: 'zulu'
      - name: Cache local Maven repository
        uses: actions/cache@v2
        with:
          path: ~/.m2/repository
          key: ${{ runner.os }}-maven-${{ hashFiles('**/pom.xml') }}
          restore-keys: |
            ${{ runner.os }}-maven-
      - name: Run the verify goal with Maven
        if: ${{ github.actor == 'dependabot[bot]' }}
        run: |
          mvn --batch-mode verify \
          -pl fhir-server -am \
          -Pdocker,skip-encoders-tests \
          -DskipITs
        timeout-minutes: 45
      - name: Run the verify goal with Maven
        if: ${{ github.actor != 'dependabot[bot]' }}
        run: |
          mvn --batch-mode verify \
          -pl fhir-server -am \
          -Pdocker,skip-encoders-tests \
          -Dpathling.systemTest.auth.clientSecret=${{ secrets.TEST_CLIENT_SECRET }} \
          -Dmaven.test.failure.ignore=true
        timeout-minutes: 45
      - name: Upload fhir-server test reports
        uses: actions/upload-artifact@v2
        with:
          name: fhir-server-surefire-reports
          path: fhir-server/target/surefire-reports
      - name: Upload timing log
        uses: actions/upload-artifact@v2
        with:
          name: fhir-server-timing-log
          path: fhir-server/target/timing.log
      - name: Publish test results
        if: ${{ github.actor != 'dependabot[bot]' }}
        uses: scacap/action-surefire-report@v1
        with:
          github_token: ${{ secrets.GITHUB_TOKEN }}
          check_name: FHIR server test report
          fail_on_test_failures: true
      - name: Upload coverage to Codecov
        if: ${{ github.actor != 'dependabot[bot]' }}
        uses: codecov/codecov-action@v1
        with:
          token: ${{ secrets.CODECOV_TOKEN }}
          files: fhir-server/target/site/jacoco/jacoco.xml
  js-client:
    name: Build JavaScript client
    runs-on: ubuntu-latest
    steps:
      - name: Checkout code
        uses: actions/checkout@v2
      - name: Set up JDK
        uses: actions/setup-java@v1
        with:
          java-version: 11
      - uses: actions/setup-node@v2
        with:
<<<<<<< HEAD
          node-version: '16'
=======
          node-version: '14'
>>>>>>> 30ac4b0c
      - name: Cache local Maven repository
        uses: actions/cache@v2
        with:
          path: ~/.m2/repository
<<<<<<< HEAD
          key: ${{ runner.os }}-maven-${{ hashFiles('**/pom.xml') }}
          restore-keys: |
            ${{ runner.os }}-maven-
      - name: Run the verify goal with Maven
        run: |
          mvn --batch-mode verify \
          -pl lib/js -am
=======
          key: ${{ runner.os }}-js-${{ hashFiles('**/pom.xml') }}
          restore-keys: |
            ${{ runner.os }}-js-
      - name: Run the verify goal with Maven
        run: |
          mvn --batch-mode verify \
          -pl lib/import -am
>>>>>>> 30ac4b0c
        timeout-minutes: 5
  import:
    name: Build import lambda
    runs-on: ubuntu-latest
    steps:
      - name: Checkout code
        uses: actions/checkout@v2
      - name: Set up JDK
        uses: actions/setup-java@v1
        with:
          java-version: 11
      - uses: actions/setup-node@v2
        with:
          node-version: '14'
      - name: Cache local Maven repository
        uses: actions/cache@v2
        with:
          path: ~/.m2/repository
          key: ${{ runner.os }}-import-${{ hashFiles('**/pom.xml') }}
          restore-keys: |
<<<<<<< HEAD
            ${{ runner.os }}-maven-
=======
            ${{ runner.os }}-import-
>>>>>>> 30ac4b0c
      - name: Run the verify goal with Maven
        run: |
          mvn --batch-mode verify \
          -pl lib/import -am
        timeout-minutes: 5
      - name: Upload import lambda
        uses: actions/upload-artifact@v2
        with:
          name: import-lambda
          path: lib/import/target/pathling-import-lambda.zip
  python-api:
    name: Build and test Python API
    runs-on: ubuntu-latest
    steps:
      - name: Checkout code
        uses: actions/checkout@v2
      - name: Set up JDK
        uses: actions/setup-java@v2
        with:
          java-version: 11
          distribution: 'zulu'
      - name: Cache local Maven repository
        uses: actions/cache@v2
        with:
          path: ~/.m2/repository
          key: ${{ runner.os }}-maven-${{ hashFiles('**/pom.xml') }}
          restore-keys: |
            ${{ runner.os }}-maven-
      - name: Set up Python 3.8
        uses: actions/setup-python@v2
        with:
          python-version: 3.8
      - name: Cache Python packages
        uses: actions/cache@v2
        id: pythoncache
        with:
          path: /home/runner/.cache/pip
          key: ${{ runner.os }}-pip-${{ hashFiles('lib/python/requirements.txt') }}
          restore-keys: ${{ runner.os }}-pip
      - name: Run the verify goal with Maven
        run: |
          mvn --batch-mode verify \
          -pl lib/python -am \
          -Pskip-encoders-tests
        timeout-minutes: 15
  site:
    name: Build site
    runs-on: ubuntu-latest
    steps:
      - name: Checkout code
        uses: actions/checkout@v2
      - name: Set up JDK
        uses: actions/setup-java@v1
        with:
          java-version: 11
      - name: Set up Ruby
        uses: ruby/setup-ruby@v1
        with:
          ruby-version: 2.6.3
      - name: Cache local Maven repository
        uses: actions/cache@v2
        with:
          path: ~/.m2/repository
          key: ${{ runner.os }}-maven-${{ hashFiles('**/pom.xml') }}
          restore-keys: |
            ${{ runner.os }}-maven-
      - name: Run the verify goal with Maven
        run: |
          mvn --batch-mode verify \
          -pl site -am \
          -DskipTests
        timeout-minutes: 30<|MERGE_RESOLUTION|>--- conflicted
+++ resolved
@@ -131,32 +131,18 @@
           java-version: 11
       - uses: actions/setup-node@v2
         with:
-<<<<<<< HEAD
           node-version: '16'
-=======
-          node-version: '14'
->>>>>>> 30ac4b0c
-      - name: Cache local Maven repository
-        uses: actions/cache@v2
-        with:
-          path: ~/.m2/repository
-<<<<<<< HEAD
-          key: ${{ runner.os }}-maven-${{ hashFiles('**/pom.xml') }}
-          restore-keys: |
-            ${{ runner.os }}-maven-
+      - name: Cache local Maven repository
+        uses: actions/cache@v2
+        with:
+          path: ~/.m2/repository
+          key: ${{ runner.os }}-maven-${{ hashFiles('**/pom.xml') }}
+          restore-keys: |
+            ${{ runner.os }}-js-
       - name: Run the verify goal with Maven
         run: |
           mvn --batch-mode verify \
           -pl lib/js -am
-=======
-          key: ${{ runner.os }}-js-${{ hashFiles('**/pom.xml') }}
-          restore-keys: |
-            ${{ runner.os }}-js-
-      - name: Run the verify goal with Maven
-        run: |
-          mvn --batch-mode verify \
-          -pl lib/import -am
->>>>>>> 30ac4b0c
         timeout-minutes: 5
   import:
     name: Build import lambda
@@ -175,13 +161,9 @@
         uses: actions/cache@v2
         with:
           path: ~/.m2/repository
-          key: ${{ runner.os }}-import-${{ hashFiles('**/pom.xml') }}
-          restore-keys: |
-<<<<<<< HEAD
-            ${{ runner.os }}-maven-
-=======
+          key: ${{ runner.os }}-maven-${{ hashFiles('**/pom.xml') }}
+          restore-keys: |
             ${{ runner.os }}-import-
->>>>>>> 30ac4b0c
       - name: Run the verify goal with Maven
         run: |
           mvn --batch-mode verify \
