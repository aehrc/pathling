--- conflicted
+++ resolved
@@ -50,19 +50,17 @@
   could create an alternative URL with the same prefix, e.g. `s3://some-bucket` 
   would also match `s3://some-bucket-alternative`.
 
-<<<<<<< HEAD
+### Asynchronous processing
+
+- `pathling.async.enabled` - (default: `true`) Enables asynchronous processing 
+  for those operations that support it, when explicitly requested.
+
 ### Encoding
 
 - `pathling.encoding.maxNestingLevel` - (default: `3`) Controls the maximum 
   depth of nested element data that is encoded upon import. This affects certain 
   elements within FHIR resources that contain recursive references, e.g. 
   [QuestionnaireResponse.item](https://hl7.org/fhir/R4/questionnaireresponse.html).
-=======
-### Asynchronous processing
-
-- `pathling.async.enabled` - (default: `true`) Enables asynchronous processing 
-  for those operations that support it, when explicitly requested.
->>>>>>> 653b5140
 
 ### Storage
 
@@ -167,7 +165,6 @@
 - `pathling.sentryEnvironment` - If this variable is set, this will be sent as
   the environment when reporting errors to Sentry.
 
-<<<<<<< HEAD
 ## Server base
 
 There are a number of operations within the Pathling FHIR API that pass back
@@ -243,7 +240,4 @@
 For compatibility, Pathling runs Spark 3.1.2 (Scala 2.12), with Hadoop version
 3.2.2.
 
-Next: [Roadmap](./roadmap.html)
-=======
-Next: [Deployment](./deployment)
->>>>>>> 653b5140
+Next: [Deployment](./deployment)