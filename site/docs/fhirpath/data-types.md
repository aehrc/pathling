--- conflicted
+++ resolved
@@ -7,19 +7,6 @@
 The FHIRPath implementation within Pathling supports the following types of
 literal expressions:
 
-<<<<<<< HEAD
-- [Boolean](#boolean)
-- [String](#string)
-- [Integer](#integer)
-- [Decimal](#decimal)
-- [DateTime](#datetime)
-- [Date](#date)
-- [Time](#time)
-- [Quantity](#quantity)
-- [Coding](#coding)
-
-=======
->>>>>>> 1d9e0138
 See also: [Literals](https://hl7.org/fhirpath/#literals) and
 [Using FHIR types in expressions](https://hl7.org/fhir/R4/fhirpath.html#types)
 
@@ -82,38 +69,10 @@
 -3.333
 ```
 
-<<<<<<< HEAD
-<div class="callout info">
-    The implementation of Decimal within Pathling supports a precision of 32 and 
-    a scale of 6.
-</div>
-=======
 :::note
 The implementation of Decimal within Pathling supports a precision of 32 and a
 scale of 6.
 :::
-
-## DateTime
-
-The DateTime literal combines the [Date](#date) and [Time](#time) literals and
-is a subset of [ISO 8601](https://en.wikipedia.org/wiki/ISO_8601). It uses the
-`YYYY-MM-DDThh:mm:ss.ffff±hh:mm` format. `Z` is allowed as a synonym for the
-zero (`+00:00`) UTC offset.
-
-Time zone is optional - if it is omitted, the system-configured time zone will
-be assumed. Seconds and milliseconds precision are supported. Hours precision,
-minutes precision and partial DateTime values (ending with `T`) are not
-supported.
-
-Example:
-
-```
-@2014-01-25T14:30:14         // Seconds precision
-@2014-01-25T14:30:14+10:00   // Seconds precision with UTC+10 timezone offset
-@2014-01-25T14:30:14.559     // Milliseconds precision
-@2014-01-25T14:30:14.559Z    // Milliseconds precision with UTC timezone offset
-```
->>>>>>> 1d9e0138
 
 ## DateTime
 
@@ -251,15 +210,9 @@
 
 There is a subset of all possible FHIR types that can be "materialized", i.e.
 used as the result of a grouping expression in
-<<<<<<< HEAD
-the [aggregate](../operations/aggregate.html)
-operation, or the definition of a column within
-the [extract](../operations/extract.html)
-=======
 the [aggregate](/docs/server/operations/aggregate)
 operation, or the definition of a column within
 the [extract](/docs/server/operations/extract)
->>>>>>> 1d9e0138
 operation. These types are:
 
 - [Boolean](#boolean)
