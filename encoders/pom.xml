--- conflicted
+++ resolved
@@ -20,11 +20,7 @@
   <parent>
     <groupId>au.csiro.pathling</groupId>
     <artifactId>pathling</artifactId>
-<<<<<<< HEAD
     <version>5.4.0-SNAPSHOT</version>
-=======
-    <version>5.4.0</version>
->>>>>>> c9550bab
   </parent>
   <artifactId>encoders</artifactId>
   <packaging>jar</packaging>
