--- conflicted
+++ resolved
@@ -21,13 +21,10 @@
 import org.apache.spark.sql.catalyst.expressions.objects.{InitializeJavaBean, Invoke, NewInstance, StaticInvoke}
 import org.apache.spark.sql.catalyst.expressions.{Cast, Expression, Literal}
 import org.apache.spark.sql.types.{DataType, DataTypes, ObjectType}
-<<<<<<< HEAD
 import org.hl7.fhir.instance.model.api.{IBaseBundle, IBaseDatatype, IBaseResource, IPrimitiveType}
-=======
-import org.apache.spark.unsafe.types.UTF8String
-import org.hl7.fhir.instance.model.api.{IBaseDatatype, IPrimitiveType}
->>>>>>> bb906aaf
 import org.hl7.fhir.r4.model._
+
+import scala.collection.JavaConversions._
 
 /**
  * Data type mappings for FHIR STU3.
@@ -117,10 +114,6 @@
 
     primitive.getImplementingClass match {
 
-      //      case idClass if idClass == classOf[org.hl7.fhir.r4.model.IdType] =>
-      //        StaticInvoke(classOf[UTF8String], DataTypes.StringType, "fromString",
-      //          List(Invoke(inputObject, "getIdPart", ObjectType(classOf[String]))))
-
       // If the FHIR primitive is serialized as a string, convert it to UTF8.
       case cls if fhirPrimitiveToSparkTypes.get(cls).contains(DataTypes.StringType) =>
         dataTypeToUtf8Expr(inputObject)
