--- conflicted
+++ resolved
@@ -43,12 +43,8 @@
 
 ## Building and testing
 
-<<<<<<< HEAD
-This is a multi-module Maven project with inter-module dependencies. The following
-=======
 This is a multi-module Maven project with inter-module dependencies. The
 following
->>>>>>> 8b41e349
 sections describe how to compile and test specific modules efficiently.
 
 ### Module compilation
