#  Copyright 2023 Commonwealth Scientific and Industrial Research
#  Organisation (CSIRO) ABN 41 687 119 230.
#
#  Licensed under the Apache License, Version 2.0 (the "License");
#  you may not use this file except in compliance with the License.
#  You may obtain a copy of the License at
#
#      http://www.apache.org/licenses/LICENSE-2.0
#
#  Unless required by applicable law or agreed to in writing, software
#  distributed under the License is distributed on an "AS IS" BASIS,
#  WITHOUT WARRANTIES OR CONDITIONS OF ANY KIND, either express or implied.
#  See the License for the specific language governing permissions and
#  limitations under the License.

<<<<<<< HEAD

from json import dumps, loads
=======
from datetime import datetime
from typing import Dict, Sequence, Optional, Callable
from typing import List, TYPE_CHECKING

>>>>>>> d110d074
from py4j.java_collections import SetConverter
from py4j.java_gateway import JavaObject
from pyspark.sql import DataFrame
from typing import Dict, Sequence, Optional, Callable

from pathling import PathlingContext
from pathling.core import (
<<<<<<< HEAD
=======
    ExpOrStr,
>>>>>>> d110d074
    StringToStringSetMapper,
    SparkConversionsMixin,
)
from pathling.fhir import MimeType

if TYPE_CHECKING:
    from pathling.datasink import DataSinks


class DataSource(SparkConversionsMixin):
    """
    A data source that can be used to run queries against FHIR data.
    """

    def __init__(self, jds: JavaObject, pc: PathlingContext):
        SparkConversionsMixin.__init__(self, pc.spark)
        self._jds = jds
        self.pc = pc

    def read(self, resource_code: str) -> DataFrame:
        """
        Reads the data for the given resource type from the data source.

        :param resource_code: A string representing the type of FHIR resource to read data from.

        :return: A Spark DataFrame containing the data for the given resource type.
        """
        return self._wrap_df(self._jds.read(resource_code))

    def resource_types(self):
        """
        Returns a list of the resource types that are available in the data source.
        
        :return: A list of strings representing the resource types.
        """
        return [r.toCode() for r in self._jds.getResourceTypes()]

    @property
    def write(self) -> "DataSinks":
        """
        Provides access to a :class:`DataSinks` object that can be used to persist data.
        """
        # Import here to avoid circular dependency
        from pathling.datasink import DataSinks
        return DataSinks(self)

    def view(
        self,
        resource: Optional[str] = None,
        select: Optional[Sequence[Dict]] = None,
        constants: Optional[Sequence[Dict]] = None,
        where: Optional[Sequence[Dict]] = None,
        json: Optional[str] = None,
    ) -> DataFrame:
        """
        Executes a SQL on FHIR view definition and returns the result as a Spark DataFrame.

        :param resource: The FHIR resource that the view is based upon, e.g. 'Patient' or
               'Observation'.
        :param select: A list of columns and nested selects to include in the view.
        :param constants: A list of constants that can be used in FHIRPath expressions.
        :param where: A list of FHIRPath expressions that can be used to filter the view.
        :param json: A JSON string representing the view definition, as an alternative to providing
               the parameters as Python objects.
        :return: A Spark DataFrame containing the results of the view.
        """
        if json:
            query_json = json
            parsed = loads(json)
            resource = parsed.get("resource")
        else:
            args = locals()
            query = {
                key: args[key]
                for key in ["resource", "select", "constants", "where"]
                if args[key] is not None
            }
            query_json = dumps(query)
        jquery = self._jds.view(resource)
        jquery.json(query_json)
        return self._wrap_df(jquery.execute())


class DataSources(SparkConversionsMixin):
    """
    A factory for creating data sources.
    """

    def __init__(self, pathling: PathlingContext):
        SparkConversionsMixin.__init__(self, pathling.spark)
        self._pc = pathling
        self._jdataSources = pathling._jpc.read()

    def _wrap_ds(self, jds: JavaObject) -> DataSource:
        return DataSource(jds, self._pc)

    def ndjson(
        self,
        path,
        extension: Optional[str] = "ndjson",
        file_name_mapper: Callable[[str], Sequence[str]] = None,
    ) -> DataSource:
        """
        Creates a data source from a directory containing NDJSON files. The files must be named with
        the resource type code and must have the ".ndjson" extension, e.g. "Patient.ndjson"
        or "Observation.ndjson".

        :param path: The URI of the directory containing the NDJSON files.
        :param extension: The file extension to use when searching for files. Defaults to "ndjson".
        :param file_name_mapper: An optional function that maps a filename to the set of resource
               types that it contains.
        :return: A DataSource object that can be used to run queries against the data.
        """
        if file_name_mapper:
            wrapped_mapper = StringToStringSetMapper(
                self.spark._jvm._gateway_client, file_name_mapper
            )
            return self._wrap_ds(
                self._jdataSources.ndjson(path, extension, wrapped_mapper)
            )
        else:
            return self._wrap_ds(self._jdataSources.ndjson(path, extension))

    def bundles(
        self,
        path: str,
        resource_types: Sequence[str],
        mime_type: str = MimeType.FHIR_JSON,
    ) -> DataSource:
        """
        Creates a data source from a directory containing FHIR bundles.

        :param path: The URI of the directory containing the bundles.
        :param resource_types: A sequence of resource type codes that should be extracted from the
               bundles.
        :param mime_type: The MIME type of the bundles. Defaults to `application/fhir+json`.
        :return: A DataSource object that can be used to run queries against the data.
        """
        return self._wrap_ds(
            self._jdataSources.bundles(
                path,
                SetConverter().convert(resource_types, self.spark._jvm._gateway_client),
                mime_type,
            )
        )

    def datasets(self, resources: Dict[str, DataFrame]) -> DataSource:
        """
        Creates an immutable, ad-hoc data source from a dictionary of Spark DataFrames indexed with
        resource type codes.

        :param resources: A dictionary of Spark DataFrames, where the keys are resource type codes
               and the values are the data frames containing the resource data.
        :return: A DataSource object that can be used to run queries against the data.
        """
        jbuilder = self._jdataSources.datasets()
        for resource_code, resource_data in resources.items():
            jbuilder.dataset(resource_code, resource_data._jdf)
        return self._wrap_ds(jbuilder)

    def parquet(self, path: str) -> DataSource:
        """
        Creates a data source from a directory containing Parquet tables. Each table must be named
        according to the name of the resource type that it stores.

        :param path: The URI of the directory containing the Parquet tables.
        :return: A DataSource object that can be used to run queries against the data.
        """
        return self._wrap_ds(self._jdataSources.parquet(path))

    def delta(self, path: str) -> DataSource:
        """
        Creates a data source from a directory containing Delta tables, as used by Pathling Server
        for persistence. Each table must be named according to the name of the resource type that
        it stores.

        :param path: The URI of the directory containing the Delta tables.
        :return: A DataSource object that can be used to run queries against the data.
        """
        return self._wrap_ds(self._jdataSources.delta(path))

    def tables(
        self,
        schema: Optional[str] = None,
    ) -> DataSource:
        """
        Creates a data source from a set of Spark tables, where the table names are the resource
        type codes.

        :param schema: An optional schema name that should be used to qualify the table names.
        :return: A DataSource object that can be used to run queries against the data.
        """
        if schema:
            return self._wrap_ds(self._jdataSources.tables(schema))
        else:
            return self._wrap_ds(self._jdataSources.tables())

    def bulk(
        self,
        fhir_endpoint_url: str,
        output_dir: str,
        group_id: Optional[str] = None,
        patients: Optional[List[str]] = None,
        output_format: str = "application/fhir+ndjson",
        since: Optional[datetime] = None,
        types: Optional[List[str]] = None,
        elements: Optional[List[str]] = None,
        include_associated_data: Optional[List[str]] = None,
        type_filters: Optional[List[str]] = None,
        output_extension: str = "ndjson",
        timeout: Optional[int] = None,
        max_concurrent_downloads: int = 10,
        auth_config: Optional[Dict] = None
    ) -> DataSource:
        """
        Creates a data source from a FHIR Bulk Data Access API endpoint.

        :param fhir_endpoint_url: The URL of the FHIR server to export from
        :param output_dir: The directory to write the output files to
        :param group_id: Optional group ID for group-level export
        :param patients: Optional list of patient references for patient-level export
        :param output_format: The format of the output data
        :param since: Only include resources modified after this timestamp
        :param types: List of FHIR resource types to include
        :param elements: List of FHIR elements to include
        :param include_associated_data: Pre-defined set of FHIR resources to include
        :param type_filters: FHIR search queries to filter resources
        :param output_extension: File extension for output files. Defaults to "ndjson"
        :param timeout: Optional timeout duration in seconds
        :param max_concurrent_downloads: Maximum number of concurrent downloads. Defaults to 10
        :param auth_config: Optional authentication configuration dictionary with the following possible keys:
            - enabled: Whether authentication is enabled (default: False)
            - client_id: The client ID to use for authentication
            - private_key_jwk: The private key in JWK format
            - client_secret: The client secret to use for authentication
            - token_endpoint: The token endpoint URL
            - use_smart: Whether to use SMART authentication (default: True)
            - use_form_for_basic_auth: Whether to use form-based basic auth (default: False)
            - scope: The scope to request
            - token_expiry_tolerance: The token expiry tolerance in seconds (default: 120)
        :return: A DataSource object that can be used to run queries against the data
        """
        from pathling.bulk import BulkExportClient

        # Create appropriate client based on parameters
        if group_id is not None:
            client = BulkExportClient.for_group(
                self.spark._jvm,
                fhir_endpoint_url=fhir_endpoint_url,
                output_dir=output_dir,
                group_id=group_id,
                output_format=output_format,
                since=since,
                types=types,
                elements=elements,
                include_associated_data=include_associated_data,
                type_filters=type_filters,
                output_extension=output_extension,
                timeout=timeout,
                max_concurrent_downloads=max_concurrent_downloads,
                auth_config=auth_config
            )
        elif patients is not None:
            client = BulkExportClient.for_patient(
                self.spark._jvm,
                fhir_endpoint_url=fhir_endpoint_url,
                output_dir=output_dir,
                patients=patients,
                output_format=output_format,
                since=since,
                types=types,
                elements=elements,
                include_associated_data=include_associated_data,
                type_filters=type_filters,
                output_extension=output_extension,
                timeout=timeout,
                max_concurrent_downloads=max_concurrent_downloads,
                auth_config=auth_config
            )
        else:
            client = BulkExportClient.for_system(
                self.spark._jvm,
                fhir_endpoint_url=fhir_endpoint_url,
                output_dir=output_dir,
                output_format=output_format,
                since=since,
                types=types,
                elements=elements,
                include_associated_data=include_associated_data,
                type_filters=type_filters,
                output_extension=output_extension,
                timeout=timeout,
                max_concurrent_downloads=max_concurrent_downloads,
                auth_config=auth_config
            )

        # Perform the export
        result = client.export()

        # Return a DataSource that reads from the exported files
        return self.ndjson(output_dir)<|MERGE_RESOLUTION|>--- conflicted
+++ resolved
@@ -13,29 +13,15 @@
 #  See the License for the specific language governing permissions and
 #  limitations under the License.
 
-<<<<<<< HEAD
 
 from json import dumps, loads
-=======
-from datetime import datetime
+from py4j.java_collections import SetConverter
 from typing import Dict, Sequence, Optional, Callable
-from typing import List, TYPE_CHECKING
-
->>>>>>> d110d074
-from py4j.java_collections import SetConverter
 from py4j.java_gateway import JavaObject
 from pyspark.sql import DataFrame
-from typing import Dict, Sequence, Optional, Callable
 
 from pathling import PathlingContext
-from pathling.core import (
-<<<<<<< HEAD
-=======
-    ExpOrStr,
->>>>>>> d110d074
-    StringToStringSetMapper,
-    SparkConversionsMixin,
-)
+from pathling.core import StringToStringSetMapper, SparkConversionsMixin
 from pathling.fhir import MimeType
 
 if TYPE_CHECKING:
