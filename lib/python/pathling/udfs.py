#  Copyright 2022 Commonwealth Scientific and Industrial Research
#  Organisation (CSIRO) ABN 41 687 119 230.
#
#  Licensed under the Apache License, Version 2.0 (the "License");
#  you may not use this file except in compliance with the License.
#  You may obtain a copy of the License at
#
#      http://www.apache.org/licenses/LICENSE-2.0
#
#  Unless required by applicable law or agreed to in writing, software
#  distributed under the License is distributed on an "AS IS" BASIS,
#  WITHOUT WARRANTIES OR CONDITIONS OF ANY KIND, either express or implied.
#  See the License for the specific language governing permissions and
#  limitations under the License.

<<<<<<< HEAD
from typing import Any, Callable, Optional, Union
=======
from typing import (
    Any,
    Optional,
    Union,
    Collection
)
>>>>>>> 093e0720

from py4j.java_gateway import JavaObject
from pyspark import SparkContext
from pyspark.sql.column import Column, _to_java_column
from pyspark.sql.functions import lit

from pathling.coding import Coding

CodingArg = Union[Column, str, Coding]
EquivalenceArg = Union[str, Collection[str]]


def _coding_to_java_column(coding: Optional[CodingArg]) -> JavaObject:
    if coding is None:
        return _to_java_column(lit(None))
    else:
        return _to_java_column(
            coding.to_literal() if isinstance(coding, Coding) else coding
        )


def _ensure_collection(collection_or_value: Optional[Union[Any, Collection[Any]]]) -> Optional[
    Collection[Any]]:
    return collection_or_value if isinstance(collection_or_value, Collection) and not isinstance(
            collection_or_value, str) else [
        collection_or_value] if collection_or_value is not None else None


def _get_jvm() -> JavaObject:
    """
    Gets the py4j JVM associated with this process.
    """
    sc = SparkContext._active_spark_context
    assert sc is not None
    assert sc._jvm is not None
    return sc._jvm


def _invoke_udf(name: str, *args: Any) -> Column:
    """
    Invokes a Terminology UDF function identified by name with args
    and wraps the result with :class:`~pyspark.sql.Column`.
    """
    jf = getattr(_get_jvm().au.csiro.pathling.sql.Terminology, name)
    return Column(jf(*args))


def _invoke_support_function(name: str, *args: Any) -> Any:
    """
    Invokes a Terminology supporting function identified by name with args
    """
    jf = getattr(_get_jvm().au.csiro.pathling.sql.TerminologySupport, name)
    return jf(*args)


class PropertyType:
    """
    Allowed property types.
    """

    STRING = "string"
    INTEGER = "integer"
    BOOLEAN = "boolean"
    DECIMAL = "decimal"
    DATETIME = "dateTime"
    CODE = "code"
    CODING = "Coding"


class Equivalence:
    """
    Concept Map Equivalences
    """
    RELATEDTO = "relatedto"
    EQUIVALENT = "equivalent"
    EQUAL = "equal"
    WIDER = "wider"
    SUBSUMES = "subsumes"
    NARROWER = "narrower"
    SPECIALIZES = "specializes"
    INEXACT = "inexact"
    UNMATCHED = "unmatched"
    DISJOINT = "disjoint"


def member_of(coding: CodingArg, value_set_uri: str) -> Column:
    """
    Takes a Coding or array of Codings column as its input. Returns the column which contains a
    Boolean value, indicating whether any of the input Codings is the member of the specified FHIR
    ValueSet.

    :param coding: a Column containing a struct representation of a Coding or an array of such
        structs.
    :param value_set_uri: an identifier for a FHIR ValueSet
    :return: a Column containing the result of the operation.
    """
    return _invoke_udf("member_of", _coding_to_java_column(coding), value_set_uri)


<<<<<<< HEAD
def translate(
    coding: CodingArg,
    concept_map_uri: str,
    reverse: bool = False,
    equivalences: Optional[str] = None,
    target: Optional[str] = None,
) -> Column:
    """
    Takes a Coding column as input.  Returns the Column which contains an array of
    Coding value with translation targets from the specified FHIR ConceptMap. There
    may be more than one target concept for each input concept.

=======
def translate(coding: CodingArg, concept_map_uri: str,
              reverse: bool = False, equivalences: Optional[EquivalenceArg] = None,
              target: Optional[str] = None) -> Column:
    """
    Takes a Coding column as input.  Returns the Column which contains an array of 
    Coding value with translation targets from the specified FHIR ConceptMap. There 
    may be more than one target concept for each input concept. Only the translation with 
    the specified equivalences are returned.
    See also :class:`Equivalence`.
    
>>>>>>> 093e0720
    :param coding: a Column containing a struct representation of a Coding
    :param concept_map_uri: an identifier for a FHIR ConceptMap
    :param reverse: the direction to traverse the map - false results in "source to target"
        mappings, while true results in "target to source"
<<<<<<< HEAD
    :param equivalences: a comma-delimited set of values from the ConceptMapEquivalence ValueSet
    :param target: identifies the value set in which a translation is sought.  If there's no
        target specified, the server should return all known translations.
    :return: a Column containing the result of the operation (an array of Coding structs).
    """
    return _invoke_function(
        "translate",
        _coding_to_java_column(coding),
        concept_map_uri,
        reverse,
        equivalences,
        target,
    )
=======
    :param equivalences: a value of a collection of values from the ConceptMapEquivalence ValueSet
    :param target: identifies the value set in which a translation is sought.  If there's no 
        target specified, the server should return all known translations.
    :return: a Column containing the result of the operation (an array of Coding structs).
    """
    return _invoke_udf("translate",
                       _coding_to_java_column(coding),
                       concept_map_uri,
                       reverse,
                       _invoke_support_function("equivalenceCodesToEnum",
                                                _ensure_collection(equivalences)),
                       target)
>>>>>>> 093e0720


def subsumes(left_coding: CodingArg, right_coding: CodingArg) -> Column:
    """
    Takes two Coding columns as input. Returns the Column, which contains a
        Boolean value, indicating whether the left Coding subsumes the right Coding.

    :param left_coding: a Column containing a struct representation of a Coding or an array of
        Codings.
    :param right_coding: a Column containing a struct representation of a Coding or an array of
        Codings.
    :return: a Column containing the result of the operation (boolean).
    """
<<<<<<< HEAD
    return _invoke_function(
        "subsumes",
        _coding_to_java_column(left_coding),
        _coding_to_java_column(right_coding),
    )
=======
    return _invoke_udf("subsumes", _coding_to_java_column(left_coding),
                       _coding_to_java_column(right_coding))
>>>>>>> 093e0720


def subsumed_by(left_coding: CodingArg, right_coding: CodingArg) -> Column:
    """
    Takes two Coding columns as input. Returns the Column, which contains a
        Boolean value, indicating whether the left Coding is subsumed by the right Coding.

    :param left_coding: a Column containing a struct representation of a Coding or an array of
        Codings.
    :param right_coding: a Column containing a struct representation of a Coding or an array of
        Codings.
    :return: a Column containing the result of the operation (boolean).
    """
<<<<<<< HEAD
    return _invoke_function(
        "subsumed_by",
        _coding_to_java_column(left_coding),
        _coding_to_java_column(right_coding),
    )
=======
    return _invoke_udf("subsumed_by", _coding_to_java_column(left_coding),
                       _coding_to_java_column(right_coding))
>>>>>>> 093e0720


def display(coding: CodingArg) -> Column:
    """
    Takes a Coding column as its input. Returns the Column, which contains the canonical display
    name associated with the given code.
    :param coding: a Column containing a struct representation of a Coding.
    :return: a Column containing the result of the operation (String).
    """
    return _invoke_udf("display", _coding_to_java_column(coding))


def property_of(
    coding: CodingArg, property_code: str, property_type: str = PropertyType.STRING
) -> Column:
    """
    Takes a Coding column as its input. Returns the Column, which contains the values of properties
    for this coding with specified names and types. The type of the result column depends on the
    types of the properties. Primitive FHIR types are mapped to their corresponding SQL primitives.
    Complex types are mapped to their corresponding structs. The allowed property types are: code |
    Coding | string | integer | boolean | dateTime | decimal.
    See also :class:`PropertyType`.

    :param coding: a Column containing a struct representation of a Coding
    :param property_code: the code of the property to retrieve.
    :param property_type: the type of the property to retrieve.
    :return: the Column containing the result of the operation (array of property values)
    """
<<<<<<< HEAD
    return _invoke_function(
        "property_of", _coding_to_java_column(coding), property_code, property_type
    )
=======
    return _invoke_udf("property_of", _coding_to_java_column(coding), property_code,
                       property_type)
>>>>>>> 093e0720


def designation(
    coding: CodingArg, use: Optional[CodingArg] = None, language: Optional[str] = None
) -> Column:
    """
    Takes a Coding column as its input. Returns the Column, which contains the values of
    designations (strings) for this coding for the specified use and language. If the language is
    not provided (is null) then all designations with the specified type are returned regardless of
    their language.

    :param coding: a Column containing a struct representation of a Coding
    :param use: the code with the use of the designations
    :param language: the language of the designations
    :return: the Column containing the result of the operation (array of strings with designation
    values)
    """
<<<<<<< HEAD
    return _invoke_function(
        "designation",
        _coding_to_java_column(coding),
        _coding_to_java_column(use),
        language,
    )
=======
    return _invoke_udf("designation", _coding_to_java_column(coding),
                       _coding_to_java_column(use),
                       language)
>>>>>>> 093e0720
<|MERGE_RESOLUTION|>--- conflicted
+++ resolved
@@ -13,16 +13,7 @@
 #  See the License for the specific language governing permissions and
 #  limitations under the License.
 
-<<<<<<< HEAD
-from typing import Any, Callable, Optional, Union
-=======
-from typing import (
-    Any,
-    Optional,
-    Union,
-    Collection
-)
->>>>>>> 093e0720
+from typing import Any, Optional, Union, Collection
 
 from py4j.java_gateway import JavaObject
 from pyspark import SparkContext
@@ -44,11 +35,17 @@
         )
 
 
-def _ensure_collection(collection_or_value: Optional[Union[Any, Collection[Any]]]) -> Optional[
-    Collection[Any]]:
-    return collection_or_value if isinstance(collection_or_value, Collection) and not isinstance(
-            collection_or_value, str) else [
-        collection_or_value] if collection_or_value is not None else None
+def _ensure_collection(
+    collection_or_value: Optional[Union[Any, Collection[Any]]]
+) -> Optional[Collection[Any]]:
+    return (
+        collection_or_value
+        if isinstance(collection_or_value, Collection)
+        and not isinstance(collection_or_value, str)
+        else [collection_or_value]
+        if collection_or_value is not None
+        else None
+    )
 
 
 def _get_jvm() -> JavaObject:
@@ -96,6 +93,7 @@
     """
     Concept Map Equivalences
     """
+
     RELATEDTO = "relatedto"
     EQUIVALENT = "equivalent"
     EQUAL = "equal"
@@ -122,63 +120,38 @@
     return _invoke_udf("member_of", _coding_to_java_column(coding), value_set_uri)
 
 
-<<<<<<< HEAD
 def translate(
     coding: CodingArg,
     concept_map_uri: str,
     reverse: bool = False,
-    equivalences: Optional[str] = None,
+    equivalences: Optional[EquivalenceArg] = None,
     target: Optional[str] = None,
 ) -> Column:
     """
     Takes a Coding column as input.  Returns the Column which contains an array of
     Coding value with translation targets from the specified FHIR ConceptMap. There
-    may be more than one target concept for each input concept.
-
-=======
-def translate(coding: CodingArg, concept_map_uri: str,
-              reverse: bool = False, equivalences: Optional[EquivalenceArg] = None,
-              target: Optional[str] = None) -> Column:
-    """
-    Takes a Coding column as input.  Returns the Column which contains an array of 
-    Coding value with translation targets from the specified FHIR ConceptMap. There 
-    may be more than one target concept for each input concept. Only the translation with 
+    may be more than one target concept for each input concept. Only the translation with
     the specified equivalences are returned.
     See also :class:`Equivalence`.
-    
->>>>>>> 093e0720
     :param coding: a Column containing a struct representation of a Coding
     :param concept_map_uri: an identifier for a FHIR ConceptMap
     :param reverse: the direction to traverse the map - false results in "source to target"
         mappings, while true results in "target to source"
-<<<<<<< HEAD
-    :param equivalences: a comma-delimited set of values from the ConceptMapEquivalence ValueSet
+    :param equivalences: a value of a collection of values from the ConceptMapEquivalence ValueSet
     :param target: identifies the value set in which a translation is sought.  If there's no
         target specified, the server should return all known translations.
     :return: a Column containing the result of the operation (an array of Coding structs).
     """
-    return _invoke_function(
+    return _invoke_udf(
         "translate",
         _coding_to_java_column(coding),
         concept_map_uri,
         reverse,
-        equivalences,
+        _invoke_support_function(
+            "equivalenceCodesToEnum", _ensure_collection(equivalences)
+        ),
         target,
     )
-=======
-    :param equivalences: a value of a collection of values from the ConceptMapEquivalence ValueSet
-    :param target: identifies the value set in which a translation is sought.  If there's no 
-        target specified, the server should return all known translations.
-    :return: a Column containing the result of the operation (an array of Coding structs).
-    """
-    return _invoke_udf("translate",
-                       _coding_to_java_column(coding),
-                       concept_map_uri,
-                       reverse,
-                       _invoke_support_function("equivalenceCodesToEnum",
-                                                _ensure_collection(equivalences)),
-                       target)
->>>>>>> 093e0720
 
 
 def subsumes(left_coding: CodingArg, right_coding: CodingArg) -> Column:
@@ -192,16 +165,11 @@
         Codings.
     :return: a Column containing the result of the operation (boolean).
     """
-<<<<<<< HEAD
-    return _invoke_function(
+    return _invoke_udf(
         "subsumes",
         _coding_to_java_column(left_coding),
         _coding_to_java_column(right_coding),
     )
-=======
-    return _invoke_udf("subsumes", _coding_to_java_column(left_coding),
-                       _coding_to_java_column(right_coding))
->>>>>>> 093e0720
 
 
 def subsumed_by(left_coding: CodingArg, right_coding: CodingArg) -> Column:
@@ -215,16 +183,11 @@
         Codings.
     :return: a Column containing the result of the operation (boolean).
     """
-<<<<<<< HEAD
-    return _invoke_function(
+    return _invoke_udf(
         "subsumed_by",
         _coding_to_java_column(left_coding),
         _coding_to_java_column(right_coding),
     )
-=======
-    return _invoke_udf("subsumed_by", _coding_to_java_column(left_coding),
-                       _coding_to_java_column(right_coding))
->>>>>>> 093e0720
 
 
 def display(coding: CodingArg) -> Column:
@@ -253,14 +216,9 @@
     :param property_type: the type of the property to retrieve.
     :return: the Column containing the result of the operation (array of property values)
     """
-<<<<<<< HEAD
-    return _invoke_function(
+    return _invoke_udf(
         "property_of", _coding_to_java_column(coding), property_code, property_type
     )
-=======
-    return _invoke_udf("property_of", _coding_to_java_column(coding), property_code,
-                       property_type)
->>>>>>> 093e0720
 
 
 def designation(
@@ -278,15 +236,9 @@
     :return: the Column containing the result of the operation (array of strings with designation
     values)
     """
-<<<<<<< HEAD
-    return _invoke_function(
+    return _invoke_udf(
         "designation",
         _coding_to_java_column(coding),
         _coding_to_java_column(use),
         language,
-    )
-=======
-    return _invoke_udf("designation", _coding_to_java_column(coding),
-                       _coding_to_java_column(use),
-                       language)
->>>>>>> 093e0720
+    )