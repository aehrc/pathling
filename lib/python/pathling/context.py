--- conflicted
+++ resolved
@@ -57,11 +57,8 @@
         enable_extensions: Optional[bool] = None,
         enabled_open_types: Optional[Sequence[str]] = None,
         terminology_server_url: Optional[str] = None,
-<<<<<<< HEAD
-=======
         terminology_socket_timeout: Optional[int] = None,
         terminology_verbose_request_logging: Optional[bool] = None,
->>>>>>> 90a9201f
         token_endpoint: Optional[str] = None,
         client_id: Optional[str] = None,
         client_secret: Optional[str] = None,
@@ -119,11 +116,8 @@
             .extensionsEnabled(enable_extensions)
             .openTypesEnabled(enabled_open_types)
             .terminologyServerUrl(terminology_server_url)
-<<<<<<< HEAD
-=======
             .terminologySocketTimeout(terminology_socket_timeout)
             .terminologyVerboseRequestLogging(terminology_verbose_request_logging)
->>>>>>> 90a9201f
             .tokenEndpoint(token_endpoint)
             .clientId(client_id)
             .clientSecret(client_secret)
@@ -238,10 +232,7 @@
         concept_map_uri: str,
         reverse: Optional[bool] = False,
         equivalence: Optional[str] = EQ_EQUIVALENT,
-<<<<<<< HEAD
         target: Optional[str] = None,
-=======
->>>>>>> 90a9201f
         output_column_name: Optional[str] = "result",
     ):
         """
@@ -255,7 +246,6 @@
         :param reverse: the direction to traverse the map - false results in "source to target"
         mappings, while true results in "target to source"
         :param equivalence: a comma-delimited set of values from the ConceptMapEquivalence ValueSet
-        :param target: identifies the value set in which the translation is sought
         :param output_column_name: the name of the result column
         :return: A new dataframe with an additional column containing the result of the operation.
         """
@@ -266,10 +256,7 @@
                 concept_map_uri,
                 reverse,
                 equivalence,
-<<<<<<< HEAD
                 target,
-=======
->>>>>>> 90a9201f
                 output_column_name,
             )
         )
