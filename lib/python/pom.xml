--- conflicted
+++ resolved
@@ -24,11 +24,7 @@
   <parent>
     <groupId>au.csiro.pathling</groupId>
     <artifactId>pathling</artifactId>
-<<<<<<< HEAD
-    <version>6.1.0</version>
-=======
     <version>6.0.4</version>
->>>>>>> b74102ea
     <relativePath>../../pom.xml</relativePath>
   </parent>
   <artifactId>python</artifactId>
