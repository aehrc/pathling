/*
 * Copyright 2022 Commonwealth Scientific and Industrial Research
 * Organisation (CSIRO) ABN 41 687 119 230.
 *
 * Licensed under the Apache License, Version 2.0 (the "License");
 * you may not use this file except in compliance with the License.
 * You may obtain a copy of the License at
 *
 *     http://www.apache.org/licenses/LICENSE-2.0
 *
 * Unless required by applicable law or agreed to in writing, software
 * distributed under the License is distributed on an "AS IS" BASIS,
 * WITHOUT WARRANTIES OR CONDITIONS OF ANY KIND, either express or implied.
 * See the License for the specific language governing permissions and
 * limitations under the License.
 */

package au.csiro.pathling.terminology;


import static au.csiro.pathling.utilities.Preconditions.checkResponse;

import au.csiro.pathling.fhirpath.encoding.ImmutableCoding;
import au.csiro.pathling.fhirpath.encoding.SimpleCoding;
import ca.uhn.fhir.context.FhirContext;
import com.google.common.collect.Streams;
import java.util.Collection;
import java.util.List;
import java.util.Optional;
import java.util.Set;
import java.util.stream.Collectors;
import java.util.stream.Stream;
import javax.annotation.Nonnull;
<<<<<<< HEAD
import lombok.AllArgsConstructor;
=======
import javax.annotation.Nullable;
>>>>>>> bf069ee9
import lombok.Data;
import lombok.NoArgsConstructor;
import org.apache.commons.lang3.tuple.Pair;
import org.hl7.fhir.r4.model.Bundle;
import org.hl7.fhir.r4.model.Bundle.BundleEntryComponent;
import org.hl7.fhir.r4.model.Bundle.BundleEntryRequestComponent;
import org.hl7.fhir.r4.model.Bundle.BundleType;
import org.hl7.fhir.r4.model.Bundle.HTTPVerb;
import org.hl7.fhir.r4.model.CodeType;
import org.hl7.fhir.r4.model.Coding;
import org.hl7.fhir.r4.model.Enumerations.ConceptMapEquivalence;
import org.hl7.fhir.r4.model.Parameters;
import org.hl7.fhir.r4.model.UriType;

/**
 * Input/Output mapping for translate operation.
 *
 * @see <a href="https://hapifhir.io/hapi-fhir/docs/client/examples.html">HAPI Bundle example</a>.
 */
public final class TranslateMapping extends BaseMapping {

  private TranslateMapping() {
  }

  /**
   * Represents a concept translation, along with an equivalence.
   */
  @SuppressWarnings("WeakerAccess")
  @Data
  @AllArgsConstructor
  @NoArgsConstructor
  public static class TranslationEntry {

    @Nonnull
    private Coding concept;

    @Nonnull
    private CodeType equivalence;

    public static TranslationEntry of(@Nonnull final ConceptMapEquivalence equivalence,
        @Nonnull final Coding coding) {
      return new TranslationEntry(coding, new CodeType(equivalence.toCode()));
    }
  }

  /**
   * Converts {@link TerminologyService#translate(Collection, String, boolean, Collection)}
   * parameters to a batch request Bundle.
   *
   * @param codings The list of codings to be translated
   * @param conceptMapUrl The concept map url
   * @param reverse If reverse translation is required
   * @return The batch Bundle for the requested parameters
   */
  @Nonnull
  public static Bundle toRequestBundle(@Nonnull final Iterable<SimpleCoding> codings,
      @Nonnull final String conceptMapUrl,
      final boolean reverse, @Nullable final String target) {
    final Bundle translateBatch = new Bundle();
    translateBatch.setType(BundleType.BATCH);
    codings.forEach(coding -> {
      final BundleEntryComponent entry = translateBatch.addEntry();
      final BundleEntryRequestComponent request = entry.getRequest();
      request.setMethod(HTTPVerb.POST);
      request.setUrl("ConceptMap/$translate");
      final Parameters parameters = new Parameters();
      entry.setResource(parameters);
      parameters.addParameter().setName("url").setValue(new UriType(conceptMapUrl));
      parameters.addParameter("reverse", reverse);
      parameters.addParameter().setName("coding").setValue(coding.toCoding());
      Optional.ofNullable(target).ifPresent(t -> parameters.addParameter("target", new UriType(t)));
    });
    return translateBatch;
  }

  /**
   * Builds ConceptTranslator from the batch response bundle for {@link
   * TerminologyService#translate(Collection, String, boolean, Collection)}.
   *
   * @param responseBundle The response from the terminology server
   * @param inputCodes The list of coding requested for translation
   * @param equivalences The list of equivalences to be included the translator
   * @param fhirContext A {@link FhirContext} for interpreting the response
   * @return The ConceptTranslator
   */
  @Nonnull
  public static ConceptTranslator fromResponseBundle(@Nonnull final Bundle responseBundle,
      @Nonnull final List<SimpleCoding> inputCodes,
      @Nonnull final Collection<ConceptMapEquivalence> equivalences,
      @Nonnull final FhirContext fhirContext) {

    checkResponse("batch-response".equals(responseBundle.getType().toCode()),
        "Expected bundle type 'batch-response' but got: '%s'",
        responseBundle.getType().toCode());
    checkResponse(inputCodes.size() == responseBundle.getEntry().size(),
        "The size of the response bundle: %s does not match the size of the request bundle: %s",
        inputCodes.size(), responseBundle.getEntry().size());

    final Set<String> equivalenceCodes = equivalences.stream()
        .map(ConceptMapEquivalence::toCode).collect(Collectors.toSet());

    final Stream<List<ImmutableCoding>> outputEntries = responseBundle.getEntry().stream()
        .map(e -> TranslateMapping.parametersFromEntry(e, fhirContext))
        .map(TranslateMapping::entriesFromParameters)
        .map(s -> s.filter(e -> equivalenceCodes.contains(e.getEquivalence().getCode()))
            .map(TranslationEntry::getConcept)
            .map(ImmutableCoding::of)
            .collect(Collectors.toUnmodifiableList()));

    @SuppressWarnings("UnstableApiUsage")
    final Stream<Pair<SimpleCoding, List<ImmutableCoding>>> pairs = Streams
        .zip(inputCodes.stream(), outputEntries, Pair::of);

    return new ConceptTranslator(
        pairs
            .filter(p -> !p.getValue().isEmpty()) // filter out empty mappings
            .collect(Collectors.toUnmodifiableMap(Pair::getKey, Pair::getValue)));
  }

  @Nonnull
  public static Stream<TranslationEntry> entriesFromParameters(
      @Nonnull final Parameters parameters) {
    return parameters.getParameterBool("result")
           ? parameters.getParameter().stream()
               .filter(pc -> "match".equals(pc.getName()))
               .map(pc -> partToBean(pc, TranslationEntry::new))
           : Stream.empty();
  }

}<|MERGE_RESOLUTION|>--- conflicted
+++ resolved
@@ -31,11 +31,8 @@
 import java.util.stream.Collectors;
 import java.util.stream.Stream;
 import javax.annotation.Nonnull;
-<<<<<<< HEAD
+import javax.annotation.Nullable;
 import lombok.AllArgsConstructor;
-=======
-import javax.annotation.Nullable;
->>>>>>> bf069ee9
 import lombok.Data;
 import lombok.NoArgsConstructor;
 import org.apache.commons.lang3.tuple.Pair;
@@ -82,7 +79,7 @@
   }
 
   /**
-   * Converts {@link TerminologyService#translate(Collection, String, boolean, Collection)}
+   * Converts {@link TerminologyService#translate(Collection, String, boolean, Collection, String)}
    * parameters to a batch request Bundle.
    *
    * @param codings The list of codings to be translated
@@ -113,7 +110,7 @@
 
   /**
    * Builds ConceptTranslator from the batch response bundle for {@link
-   * TerminologyService#translate(Collection, String, boolean, Collection)}.
+   * TerminologyService#translate(Collection, String, boolean, Collection, String)}.
    *
    * @param responseBundle The response from the terminology server
    * @param inputCodes The list of coding requested for translation
