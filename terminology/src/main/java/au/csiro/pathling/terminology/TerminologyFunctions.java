/*
 * Copyright 2022 Commonwealth Scientific and Industrial Research
 * Organisation (CSIRO) ABN 41 687 119 230.
 *
 * Licensed under the Apache License, Version 2.0 (the "License");
 * you may not use this file except in compliance with the License.
 * You may obtain a copy of the License at
 *
 *     http://www.apache.org/licenses/LICENSE-2.0
 *
 * Unless required by applicable law or agreed to in writing, software
 * distributed under the License is distributed on an "AS IS" BASIS,
 * WITHOUT WARRANTIES OR CONDITIONS OF ANY KIND, either express or implied.
 * See the License for the specific language governing permissions and
 * limitations under the License.
 */

package au.csiro.pathling.terminology;

import static au.csiro.pathling.utilities.Preconditions.wrapInUserInputError;

import au.csiro.pathling.fhirpath.encoding.CodingEncoding;
import au.csiro.pathling.fhirpath.encoding.SimpleCoding;
import au.csiro.pathling.fhirpath.encoding.SimpleCodingsDecoders;
import au.csiro.pathling.fhirpath.function.memberof.MemberOfMapper;
import au.csiro.pathling.fhirpath.function.subsumes.SubsumesMapper;
import au.csiro.pathling.fhirpath.function.translate.TranslateMapper;
import au.csiro.pathling.sql.MapperWithPreview;
import au.csiro.pathling.sql.SqlExtensions;
import au.csiro.pathling.sql.Terminology;
import au.csiro.pathling.utilities.Strings;
import java.util.List;
import java.util.Set;
import java.util.UUID;
import javax.annotation.Nonnull;
import javax.annotation.Nullable;
import org.apache.spark.sql.Column;
import org.apache.spark.sql.Dataset;
import org.apache.spark.sql.Row;
import org.apache.spark.sql.functions;
import org.apache.spark.sql.types.DataTypes;
import org.apache.spark.sql.types.Metadata;
import org.apache.spark.sql.types.StructField;
import org.hl7.fhir.r4.model.Enumerations.ConceptMapEquivalence;
import org.slf4j.Logger;
import org.slf4j.LoggerFactory;
import org.slf4j.MDC;

@Deprecated
public interface TerminologyFunctions {

  Logger log = LoggerFactory.getLogger(TerminologyFunctions.class);

  @Nonnull
  Dataset<Row> memberOf(@Nonnull final Column codingArrayCol, @Nonnull final String valueSetUri,
      @Nonnull final Dataset<Row> dataset, @Nonnull final String outputColumnName);

  @Nonnull
  Dataset<Row> translate(@Nonnull final Column codingArrayCol, @Nonnull final String conceptMapUrl,
      final boolean reverse, @Nonnull final String equivalence, @Nonnull final Dataset<Row> dataset,
      @Nonnull final String outputColumnName);

  @Nonnull
  Dataset<Row> subsumes(@Nonnull final Dataset<Row> idAndCodingSet,
      @Nonnull final Column codingArrayA, @Nonnull final Column codingArrayB,
      @Nonnull final String outputColumnName, final boolean inverted);

  @Nonnull
  static TerminologyFunctions of(
      @Nonnull final TerminologyServiceFactory terminologyServiceFactory) {
    // TODO: remove the legacy dependency at some point
    if ("legacy".equals(System.getenv("PATHLING_TERMINOLOGY"))) {
      log.warn("Using legacy implementation of terminology functions");
      return new TerminologyFunctionsLegacyImpl(terminologyServiceFactory);
    } else {
      return new TerminologyFunctionsImpl();
    }
  }
}

class TerminologyFunctionsLegacyImpl implements TerminologyFunctions {

  @Nonnull
  private final TerminologyServiceFactory terminologyServiceFactory;

  TerminologyFunctionsLegacyImpl(
      @Nonnull final TerminologyServiceFactory terminologyServiceFactory) {
    this.terminologyServiceFactory = terminologyServiceFactory;
  }

  @Override
  @Nonnull
  public Dataset<Row> memberOf(@Nonnull final Column codingArrayCol,
      @Nonnull final String valueSetUri, @Nonnull final Dataset<Row> dataset,
      @Nonnull final String outputColumnName) {

    final MapperWithPreview<List<SimpleCoding>, Boolean, Set<SimpleCoding>> mapper = new MemberOfMapper(
        getOrCreateRequestId(), terminologyServiceFactory, valueSetUri);

    return SqlExtensions.mapWithPartitionPreview(dataset, codingArrayCol,
        SimpleCodingsDecoders::decodeList, mapper,
        StructField.apply(outputColumnName, DataTypes.BooleanType, true, Metadata.empty()));
  }

  @Override
  @Nonnull
  public Dataset<Row> translate(@Nonnull final Column codingArrayCol,
      @Nonnull final String conceptMapUrl, final boolean reverse, @Nonnull final String equivalence,
<<<<<<< HEAD
      @Nonnull final Dataset<Row> dataset, @Nonnull final String outputColumnName) {

    final MapperWithPreview<List<SimpleCoding>, Row[], ConceptTranslator> mapper = new TranslateMapper(
        getOrCreateRequestId(), terminologyServiceFactory, conceptMapUrl, reverse,
        Strings.parseCsvList(equivalence, wrapInUserInputError(ConceptMapEquivalence::fromCode)));

    return SqlExtensions.mapWithPartitionPreview(dataset, codingArrayCol,
        SimpleCodingsDecoders::decodeList, mapper,
        StructField.apply(outputColumnName, DataTypes.createArrayType(CodingEncoding.DATA_TYPE),
            true, Metadata.empty()));
=======
      @Nullable final String target, @Nonnull final Dataset<Row> dataset,
      @Nonnull final String outputColumnName,
      @Nonnull final TerminologyServiceFactory terminologyServiceFactory,
      @Nonnull final String requestId) {

    final MapperWithPreview<List<SimpleCoding>, Row[], ConceptTranslator> mapper =
        new TranslateMapper(requestId, terminologyServiceFactory,
            conceptMapUrl, reverse, Strings.parseCsvList(equivalence,
            wrapInUserInputError(ConceptMapEquivalence::fromCode)), target);

    return SqlExtensions
        .mapWithPartitionPreview(dataset, codingArrayCol,
            SimpleCodingsDecoders::decodeList,
            mapper,
            StructField.apply(outputColumnName, DataTypes.createArrayType(CodingEncoding.DATA_TYPE),
                true, Metadata.empty()));
>>>>>>> bf069ee9
  }

  @Override
  @Nonnull
  public Dataset<Row> subsumes(@Nonnull final Dataset<Row> idAndCodingSet,
      @Nonnull final Column codingArrayA, @Nonnull final Column codingArrayB,
      @Nonnull final String outputColumnName, final boolean inverted) {

    final SubsumesMapper mapper = new SubsumesMapper(getOrCreateRequestId(),
        terminologyServiceFactory, inverted);

    return SqlExtensions.mapWithPartitionPreview(idAndCodingSet,
        functions.struct(codingArrayA, codingArrayB),
        SimpleCodingsDecoders::decodeListPair, mapper,
        StructField.apply(outputColumnName, DataTypes.BooleanType, true, Metadata.empty()));
  }

  @Nonnull
  static String getOrCreateRequestId() {
    String requestId = MDC.get("requestId");
    if (requestId == null) {
      requestId = UUID.randomUUID().toString();
      MDC.put("requestId", requestId);
    }
    return requestId;
  }
}


class TerminologyFunctionsImpl implements TerminologyFunctions {

  TerminologyFunctionsImpl() {
  }

  @Nonnull
  @Override
  public Dataset<Row> memberOf(@Nonnull final Column codingArrayCol,
      @Nonnull final String valueSetUri, @Nonnull final Dataset<Row> dataset,
      @Nonnull final String outputColumnName) {
    return dataset.withColumn(outputColumnName, Terminology.member_of(codingArrayCol, valueSetUri));
  }

  @Nonnull
  @Override
  public Dataset<Row> translate(@Nonnull final Column codingArrayCol,
      @Nonnull final String conceptMapUrl, final boolean reverse, @Nonnull final String equivalence,
      @Nonnull final Dataset<Row> dataset, @Nonnull final String outputColumnName) {
    return dataset.withColumn(outputColumnName,
        Terminology.translate(codingArrayCol, conceptMapUrl, reverse, equivalence));
  }

  @Override
  @Nonnull
  public Dataset<Row> subsumes(@Nonnull final Dataset<Row> idAndCodingSet,
      @Nonnull final Column codingArrayA, @Nonnull final Column codingArrayB
      , @Nonnull final String outputColumnName,
      final boolean inverted) {
    return idAndCodingSet.withColumn(outputColumnName,
        inverted
        ? Terminology.subsumed_by(codingArrayA, codingArrayB)
        : Terminology.subsumes(codingArrayA, codingArrayB));

  }
}<|MERGE_RESOLUTION|>--- conflicted
+++ resolved
@@ -57,7 +57,8 @@
 
   @Nonnull
   Dataset<Row> translate(@Nonnull final Column codingArrayCol, @Nonnull final String conceptMapUrl,
-      final boolean reverse, @Nonnull final String equivalence, @Nonnull final Dataset<Row> dataset,
+      final boolean reverse, @Nonnull final String equivalence,@Nullable final String target, 
+      @Nonnull final Dataset<Row> dataset,
       @Nonnull final String outputColumnName);
 
   @Nonnull
@@ -105,36 +106,20 @@
   @Override
   @Nonnull
   public Dataset<Row> translate(@Nonnull final Column codingArrayCol,
-      @Nonnull final String conceptMapUrl, final boolean reverse, @Nonnull final String equivalence,
-<<<<<<< HEAD
+      @Nonnull final String conceptMapUrl, final boolean reverse, 
+      @Nonnull final String equivalence,
+      @Nullable final String target,
       @Nonnull final Dataset<Row> dataset, @Nonnull final String outputColumnName) {
 
-    final MapperWithPreview<List<SimpleCoding>, Row[], ConceptTranslator> mapper = new TranslateMapper(
-        getOrCreateRequestId(), terminologyServiceFactory, conceptMapUrl, reverse,
-        Strings.parseCsvList(equivalence, wrapInUserInputError(ConceptMapEquivalence::fromCode)));
+    final MapperWithPreview<List<SimpleCoding>, Row[], ConceptTranslator> mapper =
+        new TranslateMapper(getOrCreateRequestId(), terminologyServiceFactory,
+            conceptMapUrl, reverse, Strings.parseCsvList(equivalence,
+            wrapInUserInputError(ConceptMapEquivalence::fromCode)), target);
 
     return SqlExtensions.mapWithPartitionPreview(dataset, codingArrayCol,
         SimpleCodingsDecoders::decodeList, mapper,
         StructField.apply(outputColumnName, DataTypes.createArrayType(CodingEncoding.DATA_TYPE),
             true, Metadata.empty()));
-=======
-      @Nullable final String target, @Nonnull final Dataset<Row> dataset,
-      @Nonnull final String outputColumnName,
-      @Nonnull final TerminologyServiceFactory terminologyServiceFactory,
-      @Nonnull final String requestId) {
-
-    final MapperWithPreview<List<SimpleCoding>, Row[], ConceptTranslator> mapper =
-        new TranslateMapper(requestId, terminologyServiceFactory,
-            conceptMapUrl, reverse, Strings.parseCsvList(equivalence,
-            wrapInUserInputError(ConceptMapEquivalence::fromCode)), target);
-
-    return SqlExtensions
-        .mapWithPartitionPreview(dataset, codingArrayCol,
-            SimpleCodingsDecoders::decodeList,
-            mapper,
-            StructField.apply(outputColumnName, DataTypes.createArrayType(CodingEncoding.DATA_TYPE),
-                true, Metadata.empty()));
->>>>>>> bf069ee9
   }
 
   @Override
@@ -180,10 +165,12 @@
   @Nonnull
   @Override
   public Dataset<Row> translate(@Nonnull final Column codingArrayCol,
-      @Nonnull final String conceptMapUrl, final boolean reverse, @Nonnull final String equivalence,
+      @Nonnull final String conceptMapUrl, final boolean reverse, 
+      @Nonnull final String equivalence,
+      @Nullable final String target,
       @Nonnull final Dataset<Row> dataset, @Nonnull final String outputColumnName) {
     return dataset.withColumn(outputColumnName,
-        Terminology.translate(codingArrayCol, conceptMapUrl, reverse, equivalence));
+        Terminology.translate(codingArrayCol, conceptMapUrl, reverse, equivalence, target));
   }
 
   @Override
