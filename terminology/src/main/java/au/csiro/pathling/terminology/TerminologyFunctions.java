--- conflicted
+++ resolved
@@ -17,6 +17,7 @@
 
 package au.csiro.pathling.terminology;
 
+import au.csiro.pathling.sql.Terminology;
 import javax.annotation.Nonnull;
 import javax.annotation.Nullable;
 import org.apache.spark.sql.Column;
@@ -50,9 +51,6 @@
   @Nonnull
   static TerminologyFunctions of(
       @Nonnull final TerminologyServiceFactory terminologyServiceFactory) {
-<<<<<<< HEAD
-    return new DefaultTerminologyFunctions();
-=======
     return new TerminologyFunctionsImpl();
   }
 }
@@ -93,6 +91,5 @@
         ? Terminology.subsumed_by(codingArrayA, codingArrayB)
         : Terminology.subsumes(codingArrayA, codingArrayB));
 
->>>>>>> 093e0720
   }
 }