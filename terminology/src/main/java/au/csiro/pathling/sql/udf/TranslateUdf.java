package au.csiro.pathling.sql.udf;

import static au.csiro.pathling.sql.udf.TerminologyUdfHelpers.decodeOneOrMany;
import static au.csiro.pathling.sql.udf.TerminologyUdfHelpers.encodeMany;
import static au.csiro.pathling.sql.udf.TerminologyUdfHelpers.validCodings;
import static java.util.Objects.nonNull;
import static java.util.function.Predicate.not;

import au.csiro.pathling.errors.InvalidUserInputError;
import au.csiro.pathling.fhirpath.encoding.CodingEncoding;
import au.csiro.pathling.fhirpath.encoding.ImmutableCoding;
import au.csiro.pathling.terminology.TerminologyService;
import au.csiro.pathling.terminology.TerminologyService.Translation;
import au.csiro.pathling.terminology.TerminologyServiceFactory;
<<<<<<< HEAD
import au.csiro.pathling.utilities.Strings;
import com.google.common.collect.ImmutableSet;
=======
import com.google.common.collect.ImmutableSet;
import java.util.Objects;
>>>>>>> 093e0720
import java.util.Set;
import java.util.stream.Collectors;
import java.util.stream.Stream;
import javax.annotation.Nonnull;
import javax.annotation.Nullable;
import lombok.extern.slf4j.Slf4j;
import org.apache.spark.sql.Row;
import org.apache.spark.sql.types.DataType;
import org.apache.spark.sql.types.DataTypes;
import org.hl7.fhir.r4.model.Coding;
import org.hl7.fhir.r4.model.Enumerations.ConceptMapEquivalence;
<<<<<<< HEAD
=======
import scala.collection.mutable.WrappedArray;
import scala.reflect.ClassTag;
>>>>>>> 093e0720

/**
 * The implementation of the 'translate()' udf.
 */
@Slf4j
public class TranslateUdf implements SqlFunction,
    SqlFunction5<Object, String, Boolean, WrappedArray<String>, String, Row[]> {

  private static final long serialVersionUID = 7605853352299165569L;

  public static final Set<String> VALID_EQUIVALENCE_CODES = Stream.of(
          ConceptMapEquivalence.values())
      .map(ConceptMapEquivalence::toCode)
      .filter(Objects::nonNull)
      .collect(Collectors.toUnmodifiableSet());


  public static final Set<String> DEFAULT_EQUIVALENCES = ImmutableSet.of(
      ConceptMapEquivalence.EQUIVALENT.toCode());

  public static final String FUNCTION_NAME = "translate";
  public static final DataType RETURN_TYPE = DataTypes.createArrayType(CodingEncoding.DATA_TYPE);
  public static final boolean PARAM_REVERSE_DEFAULT = false;

  @Nonnull
  private final TerminologyServiceFactory terminologyServiceFactory;

  TranslateUdf(@Nonnull final TerminologyServiceFactory terminologyServiceFactory) {
    this.terminologyServiceFactory = terminologyServiceFactory;
  }

  @Override
  public String getName() {
    return FUNCTION_NAME;
  }

  @Override
  public DataType getReturnType() {
    return RETURN_TYPE;
  }


  @Nonnull
  public static String checkValidEquivalenceCode(@Nonnull final String code) {
    if (!VALID_EQUIVALENCE_CODES.contains(code)) {
      throw new InvalidUserInputError(
          String.format("Unknown ConceptMapEquivalence code '%s'", code));
    } else {
      return code;
    }
  }

  @Nullable
  protected Stream<Coding> doCall(@Nullable final Stream<Coding> codings,
      @Nullable final String conceptMapUri, @Nullable Boolean reverse,
      @Nullable final String[] equivalences,
      @Nullable final String target) {
    if (codings == null || conceptMapUri == null) {
      return null;
    }

    final boolean resolvedReverse = reverse != null
                                    ? reverse
                                    : PARAM_REVERSE_DEFAULT;

<<<<<<< HEAD
    final TerminologyService terminologyService = terminologyServiceFactory.build();
    // TODO: make codings unique maybe without using ImmutableCoding
=======
    final Set<String> includeEquivalences = (equivalences == null)
                                            ? DEFAULT_EQUIVALENCES
                                            : toValidSetOfEquivalenceCodes(equivalences);

    if (includeEquivalences.isEmpty()) {
      return Stream.empty();
    }

    final TerminologyService2 terminologyService = terminologyServiceFactory.buildService2();
>>>>>>> 093e0720
    return validCodings(codings)
        .flatMap(coding ->
            terminologyService.translate(coding, conceptMapUri, resolvedReverse, target).stream())
        .filter(entry -> includeEquivalences.contains(entry.getEquivalence().toCode()))
        .map(Translation::getConcept)
        .map(ImmutableCoding::of)
        .distinct()
        .map(ImmutableCoding::toCoding);
  }

  @Nullable
  @Override
  public Row[] call(@Nullable final Object codingRowOrArray, @Nullable final String conceptMapUri,
      @Nullable final Boolean reverse, @Nullable final WrappedArray<String> equivalences,
      @Nullable final String target) {

    //noinspection RedundantCast
    return encodeMany(
        doCall(decodeOneOrMany(codingRowOrArray), conceptMapUri, reverse,
            nonNull(equivalences)
            ? (String[]) equivalences.toArray(ClassTag.apply(String.class))
            : null,
            target));
  }

  @Nonnull
  private Set<String> toValidSetOfEquivalenceCodes(@Nonnull String[] equivalences) {
    return Stream.of(equivalences)
        .filter(Objects::nonNull)
        .filter(not(String::isEmpty))
        .map(TranslateUdf::checkValidEquivalenceCode)
        .collect(Collectors.toUnmodifiableSet());
  }
}<|MERGE_RESOLUTION|>--- conflicted
+++ resolved
@@ -12,13 +12,15 @@
 import au.csiro.pathling.terminology.TerminologyService;
 import au.csiro.pathling.terminology.TerminologyService.Translation;
 import au.csiro.pathling.terminology.TerminologyServiceFactory;
-<<<<<<< HEAD
 import au.csiro.pathling.utilities.Strings;
 import com.google.common.collect.ImmutableSet;
-=======
+import java.util.Set;
+import java.util.stream.Collectors;
+import java.util.stream.Stream;
+import javax.annotation.Nonnull;
+import javax.annotation.Nullable;
 import com.google.common.collect.ImmutableSet;
 import java.util.Objects;
->>>>>>> 093e0720
 import java.util.Set;
 import java.util.stream.Collectors;
 import java.util.stream.Stream;
@@ -30,11 +32,8 @@
 import org.apache.spark.sql.types.DataTypes;
 import org.hl7.fhir.r4.model.Coding;
 import org.hl7.fhir.r4.model.Enumerations.ConceptMapEquivalence;
-<<<<<<< HEAD
-=======
 import scala.collection.mutable.WrappedArray;
 import scala.reflect.ClassTag;
->>>>>>> 093e0720
 
 /**
  * The implementation of the 'translate()' udf.
@@ -100,10 +99,6 @@
                                     ? reverse
                                     : PARAM_REVERSE_DEFAULT;
 
-<<<<<<< HEAD
-    final TerminologyService terminologyService = terminologyServiceFactory.build();
-    // TODO: make codings unique maybe without using ImmutableCoding
-=======
     final Set<String> includeEquivalences = (equivalences == null)
                                             ? DEFAULT_EQUIVALENCES
                                             : toValidSetOfEquivalenceCodes(equivalences);
@@ -112,8 +107,7 @@
       return Stream.empty();
     }
 
-    final TerminologyService2 terminologyService = terminologyServiceFactory.buildService2();
->>>>>>> 093e0720
+    final TerminologyService terminologyService = terminologyServiceFactory.build();
     return validCodings(codings)
         .flatMap(coding ->
             terminologyService.translate(coding, conceptMapUri, resolvedReverse, target).stream())
