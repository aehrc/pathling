--- conflicted
+++ resolved
@@ -225,30 +225,12 @@
               Property.of("display", new StringType(displayName))));
       return this;
     }
-<<<<<<< HEAD
-
-    @SafeVarargs
-    @Nonnull
-    public final <T extends Type> LookupExpectations withProperty(@Nonnull final Coding coding,
-        @Nonnull final String propertyCode, final T... values) {
-      when(mockService.lookup(deepEq(coding), eq(propertyCode))).thenReturn(
-          Stream.of(values)
-              .map(v -> Property.of(propertyCode, v))
-              .collect(Collectors.toUnmodifiableList())
-      );
-      return this;
-    }
-=======
->>>>>>> 045489cc
-
+
+    
     @Nonnull
     public final <T extends Type> LookupExpectations withProperty(@Nonnull final Coding coding,
         @Nonnull final String propertyCode, @Nullable final String displayLanguage,
-<<<<<<< HEAD
-        final T... values) {
-=======
         final List<T> values) {
->>>>>>> 045489cc
       when(mockService.lookup(deepEq(coding), eq(propertyCode), eq(displayLanguage))).thenReturn(
           values.stream()
               .map(v -> Property.of(propertyCode, v))
