/*
 * Copyright 2022 Commonwealth Scientific and Industrial Research
 * Organisation (CSIRO) ABN 41 687 119 230.
 *
 * Licensed under the Apache License, Version 2.0 (the "License");
 * you may not use this file except in compliance with the License.
 * You may obtain a copy of the License at
 *
 *     http://www.apache.org/licenses/LICENSE-2.0
 *
 * Unless required by applicable law or agreed to in writing, software
 * distributed under the License is distributed on an "AS IS" BASIS,
 * WITHOUT WARRANTIES OR CONDITIONS OF ANY KIND, either express or implied.
 * See the License for the specific language governing permissions and
 * limitations under the License.
 */

package au.csiro.pathling.test.helpers;

import java.util.Arrays;
import java.util.List;
import javax.annotation.Nonnull;
import javax.annotation.Nullable;
import org.hl7.fhir.r4.model.Coding;
import org.hl7.fhir.r4.model.Enumerations.ConceptMapEquivalence;

public final class TerminologyHelpers {

  private TerminologyHelpers() {
  }

  public static final String SNOMED_URI = "http://snomed.info/sct";
  public static final String SNOMED_VERSION = "http://snomed.info/sct/32506021000036107/version/20210331";
  public static final String SNOMED_VERSION_20220930 = "http://snomed.info/sct/32506021000036107/version/20220930";

  public static final String AUTOMAP_INPUT_URI = "http://ontoserver.csiro.au/fhir/CodeSystem/codesystem-terms";

  private static final String AST_URI = "http://csiro.au/fhir/au-states-territories";

  public static final String CM_HIST_ASSOCIATIONS = "http://snomed.info/sct?fhir_cm=900000000000526001";

  public static final String CM_AUTOMAP_DEFAULT = "http://ontoserver.csiro.au/fhir/ConceptMap/automapstrategy-default";

  public static final List<ConceptMapEquivalence> ALL_EQUIVALENCES = Arrays
      .asList(ConceptMapEquivalence.values());

  public static final List<ConceptMapEquivalence> INEXACT = List.of(ConceptMapEquivalence.INEXACT);

  public static final Coding CD_SNOMED_720471000168102 = snomedCoding("720471000168102",
      "Duodopa intestinal gel");


  public static final Coding CD_SNOMED_720471000168102_VER2021 = snomedVersionedCoding(
      "720471000168102",
      "Duodopa intestinal gel");


  public static final Coding CD_SNOMED_72940011000036107 = snomedCoding("72940011000036107",
      "Duodopa gel: intestinal");


  public static final Coding CD_SNOMED_403190006 = snomedCoding("403190006",
      "First degree burn");

  public static final Coding CD_SNOMED_284551006 = snomedCoding("284551006",
      "Laceration of foot");


  public static final Coding CD_SNOMED_444814009 = snomedCoding("444814009",
      "Viral sinusitis (disorder)");

  public static final Coding CD_SNOMED_195662009 = snomedCoding("195662009",
      "Acute viral pharyngitis (disorder)");

  public static final Coding CD_SNOMED_40055000 = snomedCoding("40055000",
      "Chronic sinusitis (disorder)");

  @SuppressWarnings("unused")
  public static Coding CD_SNOMED_63816008 = snomedCoding("63816008",
      "Left hepatectomy");


  // Subsumes CD_SNOMED_63816008
  public static final Coding CD_SNOMED_107963000 = snomedCoding("107963000",
      "Liver resection");

  public static final Coding CD_SNOMED_VER_63816008 = snomedVersionedCoding("63816008",
      "Left hepatectomy");

  public static final Coding CD_SNOMED_63816008_VER2022 = newVersionedCoding(SNOMED_URI, "63816008",
      SNOMED_VERSION_20220930, "Left hepatectomy");

  // Subsumes CD_SNOMED_63816008
  public static final Coding CD_SNOMED_VER_107963000 = snomedVersionedCoding("107963000",
      "Liver resection");

  public static final Coding CD_SNOMED_VER_403190006 = snomedVersionedCoding("403190006",
      "Epidermal burn of skin");

  public static final Coding CD_SNOMED_VER_284551006 = snomedVersionedCoding("284551006",
      "Laceration of foot");


  public static final Coding CD_AST_VIC = new Coding(AST_URI, "VIC", "Victoria");

  // http://snomed.info/sct|444814009 -- subsumes --> http://snomed.info/sct|40055000


  public static final Coding CD_SNOMED_VER_40055000 = snomedVersionedCoding("40055000",
      "Chronic sinusitis (disorder)");
  private static final Coding CD_SNOMED_VER_444814009 = snomedVersionedCoding("444814009",
      "Viral sinusitis (disorder)");

<<<<<<< HEAD
  // LOINC
  
  public static final String LOINC_URI = "http://loinc.org";
  public static final String LOINC_NAME = "LOINC v2.73";
  public static final Coding LC_55915_3 = new Coding(LOINC_URI, "55915-3",
      "Beta 2 globulin [Mass/volume] in Cerebral spinal fluid by Electrophoresis");


  public static final Relation REL_SNOMED_444814009_SUBSUMES_40055000 = RelationBuilder.empty()
      .add(CD_SNOMED_VER_444814009, CD_SNOMED_VER_40055000).build();
=======
>>>>>>> 1a0144f8

  public static final Coding CD_AUTOMAP_INPUT_DESCRIPTION_ID = new Coding(AUTOMAP_INPUT_URI,
      "101013", null);
  
  @Nonnull
  public static Coding newVersionedCoding(@Nonnull final String system, @Nonnull final String code,
      @Nonnull final String version, @Nonnull final String displayName) {
    return new Coding(system, code, displayName).setVersion(version);
  }

  @Nonnull
  public static Coding snomedCoding(@Nonnull final String code,
      @Nonnull final String displayName) {
    return new Coding(SNOMED_URI, code, displayName);
  }

  @Nonnull
  public static Coding snomedCoding(@Nonnull final String code,
      @Nonnull final String displayName, @Nonnull final String version) {
    final Coding coding = snomedCoding(code, displayName);
    coding.setVersion(version);
    return coding;
  }

  @Nonnull
  public static Coding snomedVersionedCoding(@Nonnull final String code,
      @Nonnull final String displayName) {
    return newVersionedCoding(SNOMED_URI, code, SNOMED_VERSION, displayName);
  }


  @Nonnull
  public static Coding mockCoding(@Nonnull final String system, @Nonnull final String code,
      final int index) {
    return new Coding(system, code + "-" + index, "Display-" + index);
  }

  public static boolean codingEquals(@Nullable final Coding left,
      @Nullable final Coding right) {
    if (left == null) {
      return right == null;
    } else {
      return right != null &&
          (left.hasSystem()
           ? left.getSystem().equals(right.getSystem())
           : !right.hasSystem()) &&
          (left.hasCode()
           ? left.getCode().equals(right.getCode())
           : !right.hasCode()) &&
          (!left.hasVersion() || left.getVersion().equals(right.getVersion()));
    }
  }

}<|MERGE_RESOLUTION|>--- conflicted
+++ resolved
@@ -105,29 +105,14 @@
 
   // http://snomed.info/sct|444814009 -- subsumes --> http://snomed.info/sct|40055000
 
-
   public static final Coding CD_SNOMED_VER_40055000 = snomedVersionedCoding("40055000",
       "Chronic sinusitis (disorder)");
   private static final Coding CD_SNOMED_VER_444814009 = snomedVersionedCoding("444814009",
       "Viral sinusitis (disorder)");
-
-<<<<<<< HEAD
-  // LOINC
   
-  public static final String LOINC_URI = "http://loinc.org";
-  public static final String LOINC_NAME = "LOINC v2.73";
-  public static final Coding LC_55915_3 = new Coding(LOINC_URI, "55915-3",
-      "Beta 2 globulin [Mass/volume] in Cerebral spinal fluid by Electrophoresis");
-
-
-  public static final Relation REL_SNOMED_444814009_SUBSUMES_40055000 = RelationBuilder.empty()
-      .add(CD_SNOMED_VER_444814009, CD_SNOMED_VER_40055000).build();
-=======
->>>>>>> 1a0144f8
-
   public static final Coding CD_AUTOMAP_INPUT_DESCRIPTION_ID = new Coding(AUTOMAP_INPUT_URI,
       "101013", null);
-  
+
   @Nonnull
   public static Coding newVersionedCoding(@Nonnull final String system, @Nonnull final String code,
       @Nonnull final String version, @Nonnull final String displayName) {
