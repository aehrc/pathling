--- conflicted
+++ resolved
@@ -25,11 +25,7 @@
   <parent>
     <artifactId>pathling</artifactId>
     <groupId>au.csiro.pathling</groupId>
-<<<<<<< HEAD
-    <version>6.1.0</version>
-=======
     <version>6.0.4</version>
->>>>>>> b74102ea
   </parent>
   <artifactId>terminology</artifactId>
   <packaging>jar</packaging>
