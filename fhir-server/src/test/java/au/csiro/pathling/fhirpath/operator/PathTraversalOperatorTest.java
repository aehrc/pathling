/*
 * Copyright © 2018-2020, Commonwealth Scientific and Industrial Research
 * Organisation (CSIRO) ABN 41 687 119 230. Licensed under the CSIRO Open Source
 * Software Licence Agreement.
 */

package au.csiro.pathling.fhirpath.operator;

import static au.csiro.pathling.test.assertions.Assertions.assertThat;
import static au.csiro.pathling.test.builders.DatasetBuilder.makeEid;
import static org.junit.jupiter.api.Assertions.assertEquals;
import static org.junit.jupiter.api.Assertions.assertThrows;
import static org.mockito.Mockito.mock;
import static org.mockito.Mockito.when;

import au.csiro.pathling.errors.InvalidUserInputError;
import au.csiro.pathling.fhirpath.FhirPath;
import au.csiro.pathling.fhirpath.ResourcePath;
import au.csiro.pathling.fhirpath.element.ElementDefinition;
import au.csiro.pathling.fhirpath.element.ElementPath;
import au.csiro.pathling.fhirpath.element.StringPath;
import au.csiro.pathling.fhirpath.parser.ParserContext;
import au.csiro.pathling.io.ResourceReader;
import au.csiro.pathling.test.builders.DatasetBuilder;
import au.csiro.pathling.test.builders.ElementPathBuilder;
import au.csiro.pathling.test.builders.ParserContextBuilder;
import au.csiro.pathling.test.builders.ResourceDatasetBuilder;
import au.csiro.pathling.test.builders.ResourcePathBuilder;
import au.csiro.pathling.test.helpers.FhirHelpers;
import java.util.Arrays;
import java.util.Optional;
import org.apache.spark.sql.Dataset;
import org.apache.spark.sql.Row;
import org.apache.spark.sql.RowFactory;
import org.apache.spark.sql.types.DataTypes;
import org.hl7.fhir.r4.model.Enumerations.FHIRDefinedType;
import org.hl7.fhir.r4.model.Enumerations.ResourceType;
import org.junit.jupiter.api.BeforeEach;
import org.junit.jupiter.api.Tag;
import org.junit.jupiter.api.Test;

/**
 * @author John Grimes
 */
@Tag("UnitTest")
public class PathTraversalOperatorTest {

  private ParserContext parserContext;

  @BeforeEach
  void setUp() {
    parserContext = new ParserContextBuilder().build();
  }

  @Test
<<<<<<< HEAD
  public void simpleTraversal() {
    final Dataset<Row> leftDataset = new ResourceDatasetBuilder()
        .withIdColumn()
        .withColumn("gender", DataTypes.StringType)
        .withRow("1", "female")
=======
  public void singularTraversalFromSingular() {
    final Dataset<Row> leftDataset = new DatasetBuilder()
        .withIdColumn()
        .withColumn("gender", DataTypes.StringType)
        .withColumn("active", DataTypes.BooleanType)
        .withRow("Patient/abc1", "female", true)
        .withRow("Patient/abc2", null, null)
>>>>>>> 4f543743
        .build();
    final ResourceReader resourceReader = mock(ResourceReader.class);
    when(resourceReader.read(ResourceType.PATIENT)).thenReturn(leftDataset);
    final ResourcePath left = new ResourcePathBuilder()
        .fhirContext(FhirHelpers.getFhirContext())
        .resourceType(ResourceType.PATIENT)
        .resourceReader(resourceReader)
        .singular(true)
        .build();

    final PathTraversalInput input = new PathTraversalInput(parserContext, left, "gender");
    final FhirPath result = new PathTraversalOperator().invoke(input);

    final Dataset<Row> expectedDataset = new DatasetBuilder()
        .withIdColumn()
<<<<<<< HEAD
        .withColumn(DataTypes.StringType)
        .withRow("1", "female")
=======
        .withEidColumn()
        .withValueColumn(DataTypes.StringType)
        .withRow("Patient/abc1", null, "female")
        .withRow("Patient/abc2", null, null)
>>>>>>> 4f543743
        .build();
    assertThat(result)
        .isElementPath(StringPath.class)
        .isSingular()
        .selectOrderedResultWithEid()
        .hasRows(expectedDataset);
  }

  @Test
  public void manyTraversalFromSingular() {
    final Dataset<Row> leftDataset = new DatasetBuilder()
        .withIdColumn()
        .withColumn("name", DataTypes.createArrayType(DataTypes.StringType))
        .withColumn("active", DataTypes.BooleanType)
        .withRow("Patient/abc1", Arrays.asList(null, "Marie", null, "Anne"), true)
        .withRow("Patient/abc2", Arrays.asList(), true)
        .withRow("Patient/abc3", null, true)
        .build();
    final ResourceReader resourceReader = mock(ResourceReader.class);
    when(resourceReader.read(ResourceType.PATIENT)).thenReturn(leftDataset);
    final ResourcePath left = new ResourcePathBuilder()
        .fhirContext(FhirHelpers.getFhirContext())
        .resourceType(ResourceType.PATIENT)
        .resourceReader(resourceReader)
        .singular(true)
        .build();

    final PathTraversalInput input = new PathTraversalInput(parserContext, left, "name");
    final FhirPath result = new PathTraversalOperator().invoke(input);

    final Dataset<Row> expectedDataset = new DatasetBuilder()
        .withIdColumn()
        .withEidColumn()
        .withValueColumn(DataTypes.StringType)
        .withRow("Patient/abc1", makeEid(0), null)
        .withRow("Patient/abc1", makeEid(1), "Marie")
        .withRow("Patient/abc1", makeEid(2), null)
        .withRow("Patient/abc1", makeEid(3), "Anne")
        .withRow("Patient/abc2", null, null)
        .withRow("Patient/abc3", null, null)
        .build();
    assertThat(result)
        .isElementPath(ElementPath.class)
        .hasExpression("Patient.name")
        .hasFhirType(FHIRDefinedType.HUMANNAME)
        .isNotSingular()
        .selectOrderedResultWithEid()
        .hasRows(expectedDataset);
  }

  @Test
  public void manyTraversalFromNonSingular() {
    final Dataset<Row> inputDataset = new DatasetBuilder()
        .withIdColumn()
        .withEidColumn()
        .withStructColumn("given", DataTypes.createArrayType(DataTypes.StringType))
        // patient with two names
        .withRow("Patient/abc1", makeEid(1), RowFactory.create(Arrays.asList("Jude", "Adam")))
        .withRow("Patient/abc1", makeEid(0), RowFactory.create(Arrays.asList("Mark", "Alen", null)))
        // patient with empty list of given names
        .withRow("Patient/abc2", makeEid(0), RowFactory.create(Arrays.asList()))
        // no name in the first place
        .withRow("Patient/abc5", null, null)
        .buildWithStructValue();

    final Optional<ElementDefinition> definition = FhirHelpers
        .getChildOfResource("Patient", "name");

    final ElementPath left = new ElementPathBuilder()
        .fhirType(FHIRDefinedType.STRING)
        .dataset(inputDataset)
        .idAndValueColumns()
        .eidColumn()
        .expression("Patient.name")
        .definition(definition.get())
        .buildDefined();

    final PathTraversalInput input = new PathTraversalInput(parserContext, left, "given");
    final FhirPath result = new PathTraversalOperator().invoke(input);

    final Dataset<Row> expectedDataset = new DatasetBuilder()
        .withIdColumn()
        .withEidColumn()
        .withValueColumn(DataTypes.StringType)
        .withRow("Patient/abc1", makeEid(0, 0), "Mark")
        .withRow("Patient/abc1", makeEid(0, 1), "Alen")
        .withRow("Patient/abc1", makeEid(0, 2), null)
        .withRow("Patient/abc1", makeEid(1, 0), "Jude")
        .withRow("Patient/abc1", makeEid(1, 1), "Adam")
        .withRow("Patient/abc2", null, null)
        .withRow("Patient/abc5", null, null)
        .build();

    assertThat(result)
        .isElementPath(ElementPath.class)
        .hasExpression("Patient.name.given")
        .hasFhirType(FHIRDefinedType.STRING)
        .isNotSingular()
        .selectOrderedResultWithEid()
        .hasRows(expectedDataset);
  }

  @Test
  public void singularTraversalFromNonSingular() {
    final Dataset<Row> inputDataset = new DatasetBuilder()
        .withIdColumn()
        .withEidColumn()
        .withStructColumn("family", DataTypes.StringType)
        // patient with two names
        .withRow("Patient/abc1", makeEid(1), RowFactory.create("Jude"))
        .withRow("Patient/abc1", makeEid(0), RowFactory.create("Mark"))
        // patient with some null values
        .withRow("Patient/abc2", makeEid(1), RowFactory.create("Adam"))
        .withRow("Patient/abc2", makeEid(0), RowFactory.create((String) null))
        // patient with empty list of given names
        .withRow("Patient/abc5", null, null)
        .buildWithStructValue();

    final Optional<ElementDefinition> definition = FhirHelpers
        .getChildOfResource("Patient", "name");

    final ElementPath left = new ElementPathBuilder()
        .fhirType(FHIRDefinedType.STRING)
        .dataset(inputDataset)
        .idAndValueColumns()
        .eidColumn()
        .expression("Patient.name")
        .definition(definition.get())
        .buildDefined();

    final PathTraversalInput input = new PathTraversalInput(parserContext, left, "family");
    final FhirPath result = new PathTraversalOperator().invoke(input);

    final Dataset<Row> expectedDataset = new DatasetBuilder()
        .withIdColumn()
        .withEidColumn()
        .withValueColumn(DataTypes.StringType)
        .withRow("Patient/abc1", makeEid(0), "Mark")
        .withRow("Patient/abc1", makeEid(1), "Jude")
        .withRow("Patient/abc2", makeEid(0), null)
        .withRow("Patient/abc2", makeEid(1), "Adam")
        .withRow("Patient/abc5", null, null)
        .build();

    assertThat(result)
        .isElementPath(ElementPath.class)
        .hasExpression("Patient.name.family")
        .hasFhirType(FHIRDefinedType.STRING)
        .isNotSingular()
        .selectOrderedResultWithEid()
        .hasRows(expectedDataset);
  }

  @Test
  public void throwsErrorOnNonExistentChild() {
    final ResourcePath left = new ResourcePathBuilder()
        .fhirContext(FhirHelpers.getFhirContext())
        .resourceType(ResourceType.ENCOUNTER)
        .expression("Encounter")
        .build();

    final PathTraversalInput input = new PathTraversalInput(parserContext, left, "reason");
    final InvalidUserInputError error = assertThrows(
        InvalidUserInputError.class,
        () -> new PathTraversalOperator().invoke(input));
    assertEquals("No such child: Encounter.reason",
        error.getMessage());
  }

}<|MERGE_RESOLUTION|>--- conflicted
+++ resolved
@@ -21,11 +21,7 @@
 import au.csiro.pathling.fhirpath.element.StringPath;
 import au.csiro.pathling.fhirpath.parser.ParserContext;
 import au.csiro.pathling.io.ResourceReader;
-import au.csiro.pathling.test.builders.DatasetBuilder;
-import au.csiro.pathling.test.builders.ElementPathBuilder;
-import au.csiro.pathling.test.builders.ParserContextBuilder;
-import au.csiro.pathling.test.builders.ResourceDatasetBuilder;
-import au.csiro.pathling.test.builders.ResourcePathBuilder;
+import au.csiro.pathling.test.builders.*;
 import au.csiro.pathling.test.helpers.FhirHelpers;
 import java.util.Arrays;
 import java.util.Optional;
@@ -53,21 +49,12 @@
   }
 
   @Test
-<<<<<<< HEAD
-  public void simpleTraversal() {
+  public void singularTraversalFromSingular() {
     final Dataset<Row> leftDataset = new ResourceDatasetBuilder()
         .withIdColumn()
         .withColumn("gender", DataTypes.StringType)
-        .withRow("1", "female")
-=======
-  public void singularTraversalFromSingular() {
-    final Dataset<Row> leftDataset = new DatasetBuilder()
-        .withIdColumn()
-        .withColumn("gender", DataTypes.StringType)
-        .withColumn("active", DataTypes.BooleanType)
-        .withRow("Patient/abc1", "female", true)
-        .withRow("Patient/abc2", null, null)
->>>>>>> 4f543743
+        .withRow("Patient/abc1", "female")
+        .withRow("Patient/abc2", null)
         .build();
     final ResourceReader resourceReader = mock(ResourceReader.class);
     when(resourceReader.read(ResourceType.PATIENT)).thenReturn(leftDataset);
@@ -83,15 +70,10 @@
 
     final Dataset<Row> expectedDataset = new DatasetBuilder()
         .withIdColumn()
-<<<<<<< HEAD
-        .withColumn(DataTypes.StringType)
-        .withRow("1", "female")
-=======
-        .withEidColumn()
-        .withValueColumn(DataTypes.StringType)
+        .withEidColumn()
+        .withColumn(DataTypes.StringType)
         .withRow("Patient/abc1", null, "female")
         .withRow("Patient/abc2", null, null)
->>>>>>> 4f543743
         .build();
     assertThat(result)
         .isElementPath(StringPath.class)
@@ -102,7 +84,7 @@
 
   @Test
   public void manyTraversalFromSingular() {
-    final Dataset<Row> leftDataset = new DatasetBuilder()
+    final Dataset<Row> leftDataset = new ResourceDatasetBuilder()
         .withIdColumn()
         .withColumn("name", DataTypes.createArrayType(DataTypes.StringType))
         .withColumn("active", DataTypes.BooleanType)
@@ -125,7 +107,7 @@
     final Dataset<Row> expectedDataset = new DatasetBuilder()
         .withIdColumn()
         .withEidColumn()
-        .withValueColumn(DataTypes.StringType)
+        .withColumn(DataTypes.StringType)
         .withRow("Patient/abc1", makeEid(0), null)
         .withRow("Patient/abc1", makeEid(1), "Marie")
         .withRow("Patient/abc1", makeEid(2), null)
@@ -175,7 +157,7 @@
     final Dataset<Row> expectedDataset = new DatasetBuilder()
         .withIdColumn()
         .withEidColumn()
-        .withValueColumn(DataTypes.StringType)
+        .withColumn(DataTypes.StringType)
         .withRow("Patient/abc1", makeEid(0, 0), "Mark")
         .withRow("Patient/abc1", makeEid(0, 1), "Alen")
         .withRow("Patient/abc1", makeEid(0, 2), null)
@@ -228,7 +210,7 @@
     final Dataset<Row> expectedDataset = new DatasetBuilder()
         .withIdColumn()
         .withEidColumn()
-        .withValueColumn(DataTypes.StringType)
+        .withColumn(DataTypes.StringType)
         .withRow("Patient/abc1", makeEid(0), "Mark")
         .withRow("Patient/abc1", makeEid(1), "Jude")
         .withRow("Patient/abc2", makeEid(0), null)
@@ -260,5 +242,4 @@
     assertEquals("No such child: Encounter.reason",
         error.getMessage());
   }
-
 }