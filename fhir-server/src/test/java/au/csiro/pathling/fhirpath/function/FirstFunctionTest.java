/*
 * Copyright © 2018-2020, Commonwealth Scientific and Industrial Research
 * Organisation (CSIRO) ABN 41 687 119 230. Licensed under the CSIRO Open Source
 * Software Licence Agreement.
 */

package au.csiro.pathling.fhirpath.function;

import static au.csiro.pathling.test.assertions.Assertions.assertThat;
import static au.csiro.pathling.test.builders.DatasetBuilder.makeEid;
import static org.junit.jupiter.api.Assertions.assertEquals;
import static org.junit.jupiter.api.Assertions.assertThrows;
import static org.junit.jupiter.api.Assertions.assertTrue;

import au.csiro.pathling.errors.InvalidUserInputError;
import au.csiro.pathling.fhirpath.FhirPath;
import au.csiro.pathling.fhirpath.element.ElementPath;
import au.csiro.pathling.fhirpath.element.StringPath;
import au.csiro.pathling.fhirpath.parser.ParserContext;
import au.csiro.pathling.test.builders.DatasetBuilder;
import au.csiro.pathling.test.builders.ElementPathBuilder;
import au.csiro.pathling.test.builders.ParserContextBuilder;
import java.util.Collections;
import org.apache.spark.sql.Dataset;
import org.apache.spark.sql.Row;
import org.apache.spark.sql.types.DataTypes;
import org.hl7.fhir.r4.model.Enumerations.FHIRDefinedType;
import org.junit.jupiter.api.Tag;
import org.junit.jupiter.api.Test;

/**
 * @author Piotr Szul
 */
@Tag("UnitTest")
public class FirstFunctionTest {

<<<<<<< HEAD
=======
  private FhirContext fhirContext;

  @BeforeEach
  public void setUp() {
    fhirContext = FhirHelpers.getFhirContext();
  }

  @Test
  public void firstOfRootResources() {
    final RuntimeResourceDefinition hapiDefinition = fhirContext
        .getResourceDefinition(Patient.class);
    final ResourceDefinition resourceDefinition = new ResourceDefinition(ResourceType.PATIENT,
        hapiDefinition);
    final Dataset<Row> inputDataset = new DatasetBuilder()
        .withIdColumn()
        .withStructColumn("id", DataTypes.StringType)
        .withStructColumn("gender", DataTypes.StringType)
        .withStructColumn("active", DataTypes.BooleanType)
        .withRow("Patient/abc1", RowFactory.create("Patient/abc1", "female", true))
        .withRow("Patient/abc2", RowFactory.create("Patient/abc2", "female", false))
        .withRow("Patient/abc3", RowFactory.create("Patient/abc3", "male", true))
        .buildWithStructValue();

    final Column idColumn = inputDataset.col("id");
    final Column valueColumn = inputDataset.col("value");

    final ResourcePath inputPath = new ResourcePath("Patient", inputDataset,
        Optional.of(idColumn), Optional.empty(), valueColumn, true, Optional.empty(),
        resourceDefinition);

    final ParserContext parserContext = new ParserContextBuilder()
        .inputExpression("Patient")
        .build();

    final NamedFunctionInput firstInput = new NamedFunctionInput(parserContext, inputPath,
        Collections.emptyList());
    final NamedFunction firstFunction = NamedFunction.getInstance("first");
    final FhirPath result = firstFunction.invoke(firstInput);

    assertTrue(result instanceof ResourcePath);
    assertThat((ResourcePath) result)
        .hasExpression("first()")
        .isSingular()
        .hasResourceType(ResourceType.PATIENT);

    @SuppressWarnings("UnnecessaryLocalVariable") final Dataset<Row> expectedDataset = inputDataset;

    assertThat(result)
        .selectOrderedResult()
        .hasRows(expectedDataset);
  }

  @Test
  public void firstOfUngroupedSubResources() {

    final RuntimeResourceDefinition hapiDefinition = fhirContext
        .getResourceDefinition(EpisodeOfCare.class);
    final ResourceDefinition resourceDefinition = new ResourceDefinition(ResourceType.EPISODEOFCARE,
        hapiDefinition);

    final Dataset<Row> inputDataset = new DatasetBuilder()
        .withIdColumn()
        .withEidColumn()
        .withStructColumn("id", DataTypes.StringType)
        .withStructColumn("status", DataTypes.StringType)
        .withRow("Encounter/xyz1", makeEid(0, 0),
            RowFactory.create("EpisodeOfCare/abc1", "planned"))
        .withRow("Encounter/xyz1", makeEid(0, 1),
            RowFactory.create("EpisodeOfCare/abc2", "planned"))
        .withRow("Encounter/xyz1", makeEid(0, 2), RowFactory.create("EpisodeOfCare/abc4", "active"))
        .withRow("Encounter/xyz1", makeEid(0, 3), RowFactory.create("EpisodeOfCare/abc5", "active"))
        .withRow("Encounter/xyz2", makeEid(0, 0), RowFactory.create("EpisodeOfCare/abc3", "active"))
        .withRow("Encounter/xyz3", makeEid(0, 0), null)
        .withRow("Encounter/xyz3", makeEid(0, 1),
            RowFactory.create("EpisodeOfCare/abc3", "waitlist"))
        .withRow("Encounter/xyz4", null, null)
        .buildWithStructValue()
        .repartition(3);

    final Column idColumn = inputDataset.col("id");
    final Column valueColumn = inputDataset.col("value");
    final Column eidColumn = inputDataset.col("eid");

    final ResourcePath inputPath = new ResourcePath("Encounter.episodeOfCare.resolve()",
        inputDataset,
        Optional.of(idColumn), Optional.of(eidColumn), valueColumn, false, Optional.empty(),
        resourceDefinition);

    final ParserContext parserContext = new ParserContextBuilder()
        .inputExpression("Encounter")
        .build();

    final NamedFunctionInput firstInput = new NamedFunctionInput(parserContext, inputPath,
        Collections.emptyList());
    final NamedFunction firstFunction = NamedFunction.getInstance("first");
    final FhirPath result = firstFunction.invoke(firstInput);

    assertTrue(result instanceof ResourcePath);
    assertThat((ResourcePath) result)
        .hasExpression("Encounter.episodeOfCare.resolve().first()")
        .isSingular()
        .hasResourceType(ResourceType.EPISODEOFCARE);

    // expected result dataset
    final Dataset<Row> expectedDataset = new DatasetBuilder()
        .withIdColumn()
        .withEidColumn()
        .withStructColumn("id", DataTypes.StringType)
        .withStructColumn("status", DataTypes.StringType)
        .withRow("Encounter/xyz1", null,
            RowFactory.create("EpisodeOfCare/abc1", "planned"))
        .withRow("Encounter/xyz2", null, RowFactory.create("EpisodeOfCare/abc3", "active"))
        .withRow("Encounter/xyz3", null,
            RowFactory.create("EpisodeOfCare/abc3", "waitlist"))
        .withRow("Encounter/xyz4", null, null)
        .buildWithStructValue();

    assertThat(result)
        .selectOrderedResultWithEid()
        .hasRows(expectedDataset);
  }

>>>>>>> 4f543743
  @Test
  public void firstOfUngroupedElements() {

    // Check the result.
    final Dataset<Row> inputDataset = new DatasetBuilder()
        .withIdColumn()
<<<<<<< HEAD
        .withColumn(DataTypes.StringType)
        .withRow("Patient/abc1", "Jude")   // when: "two values"  expect: "Jude"
        .withRow("Patient/abc1", "Mark")
        .withRow("Patient/abc2", "Samuel") // when: "single value" expect: "Samuel"
        .withRow("Patient/abc3", null)     // when: "leading null" expect: "Adam"
        .withRow("Patient/abc3", "Adam")
        .withRow("Patient/abc4", "John")  // when: "trailing null" expect: "John"
        .withRow("Patient/abc4", null)
        .withRow("Patient/abc5", null)    // when: "single null" expect: null
        .withRow("Patient/abc6", null)    // when: "many nulls" expect: null
        .withRow("Patient/abc6", null)
=======
        .withEidColumn()
        .withValueColumn(DataTypes.StringType)
        .withRow("Patient/abc1", makeEid(0, 3), "Jude")   // when: "two values"  expect: "Jude"
        .withRow("Patient/abc1", makeEid(0, 2), "Mark")
        .withRow("Patient/abc1", makeEid(0, 1), "Mark")
        .withRow("Patient/abc1", makeEid(0, 0), "Zaak")
        .withRow("Patient/abc2", makeEid(0, 0), "Samuel") // when: "single value" expect: "Samuel"
        .withRow("Patient/abc3", makeEid(0, 1), "Adam") // when: "leading null" expect: "Adam"
        .withRow("Patient/abc3", makeEid(0, 0), null)
        .withRow("Patient/abc4", makeEid(0, 1), null) // when: "trailing null" expect: "John
        .withRow("Patient/abc4", makeEid(0, 0), "John")
        .withRow("Patient/abc5", null, null)    // when: "single null" expect: null
        .withRow("Patient/abc6", null, null)    // when: "many nulls" expect: null
        .withRow("Patient/abc6", null, null)
>>>>>>> 4f543743
        .build();

    final ElementPath input = new ElementPathBuilder()
        .fhirType(FHIRDefinedType.STRING)
        .dataset(inputDataset)
        .idAndValueColumns()
        .eidColumn()
        .expression("Patient.name")
        .build();

    final ParserContext parserContext = new ParserContextBuilder()
        .inputExpression("Patient.name")
        .build();

    final NamedFunctionInput firstInput = new NamedFunctionInput(parserContext, input,
        Collections.emptyList());

    final NamedFunction firstFunction = NamedFunction.getInstance("first");
    final FhirPath result = firstFunction.invoke(firstInput);

    assertTrue(result instanceof StringPath);
    assertThat((ElementPath) result)
        .hasExpression("first()")
        .isSingular()
        .hasFhirType(FHIRDefinedType.STRING);

    // expected result dataset
    final Dataset<Row> expectedDataset = new DatasetBuilder()
        .withIdColumn()
<<<<<<< HEAD
        .withColumn(DataTypes.StringType)
        .withRow("Patient/abc1", "Jude")
        .withRow("Patient/abc2", "Samuel")
        .withRow("Patient/abc3", "Adam")
        .withRow("Patient/abc4", "John")
        .withRow("Patient/abc5", null)
        .withRow("Patient/abc6", null)
=======
        .withEidColumn()
        .withValueColumn(DataTypes.StringType)
        .withRow("Patient/abc1", null, "Zaak")
        .withRow("Patient/abc2", null, "Samuel")
        .withRow("Patient/abc3", null, "Adam")
        .withRow("Patient/abc4", null, "John")
        .withRow("Patient/abc5", null, null)
        .withRow("Patient/abc6", null, null)
>>>>>>> 4f543743
        .build();

    assertThat(result)
        .selectOrderedResultWithEid()
        .hasRows(expectedDataset);
  }

  @Test
<<<<<<< HEAD
=======
  public void illegalToCallFirstOnGrouping() {
    final RuntimeResourceDefinition hapiDefinition = fhirContext
        .getResourceDefinition(Patient.class);
    final ResourceDefinition resourceDefinition = new ResourceDefinition(ResourceType.PATIENT,
        hapiDefinition);
    final Dataset<Row> inputDataset = new DatasetBuilder()
        .withIdColumn()
        .withColumn("gender_value", DataTypes.StringType)
        .withStructColumn("id", DataTypes.StringType)
        .withStructColumn("gender", DataTypes.StringType)
        .withStructColumn("active", DataTypes.BooleanType)
        .withRow("Patient/abc2", "female", RowFactory.create("Patient/abc2", "female", true))
        .withRow("Patient/abc1", "female", RowFactory.create("Patient/abc1", "female", false))
        .withRow("Patient/abc3", "male", RowFactory.create("Patient/abc3", "male", false))
        .buildWithStructValue();

    final Column idColumn = inputDataset.col("id");
    final Column valueColumn = inputDataset.col("value");
    final Column groupingColumn = inputDataset.col("gender_value");

    final ResourcePath inputPath = new ResourcePath("Patient", inputDataset,
        Optional.of(idColumn), Optional.empty(), valueColumn, false, Optional.empty(),
        resourceDefinition);

    final ParserContext parserContext = new ParserContextBuilder()
        .groupingColumns(Collections.singletonList(groupingColumn))
        .inputExpression("Patient")
        .build();
    final NamedFunctionInput firstInput = new NamedFunctionInput(parserContext, inputPath,
        Collections.emptyList());
    final NamedFunction firstFunction = NamedFunction.getInstance("first");

    final IllegalStateException error = assertThrows(
        IllegalStateException.class,
        () -> firstFunction.invoke(firstInput));
    assertEquals(
        "Orderable path expected",
        error.getMessage());
  }

  @Test
>>>>>>> 4f543743
  public void inputMustNotContainArguments() {
    final ElementPath inputPath = new ElementPathBuilder().build();
    final ElementPath argumentPath = new ElementPathBuilder().build();
    final ParserContext parserContext = new ParserContextBuilder().build();

    final NamedFunctionInput firstInput = new NamedFunctionInput(parserContext, inputPath,
        Collections.singletonList(argumentPath));

    final NamedFunction firstFunction = NamedFunction.getInstance("first");
    final InvalidUserInputError error = assertThrows(
        InvalidUserInputError.class,
        () -> firstFunction.invoke(firstInput));
    assertEquals(
        "Arguments can not be passed to first function",
        error.getMessage());
  }
}<|MERGE_RESOLUTION|>--- conflicted
+++ resolved
@@ -11,20 +11,32 @@
 import static org.junit.jupiter.api.Assertions.assertEquals;
 import static org.junit.jupiter.api.Assertions.assertThrows;
 import static org.junit.jupiter.api.Assertions.assertTrue;
+import static org.mockito.Mockito.mock;
+import static org.mockito.Mockito.when;
 
 import au.csiro.pathling.errors.InvalidUserInputError;
 import au.csiro.pathling.fhirpath.FhirPath;
+import au.csiro.pathling.fhirpath.ResourceDefinition;
+import au.csiro.pathling.fhirpath.ResourcePath;
 import au.csiro.pathling.fhirpath.element.ElementPath;
 import au.csiro.pathling.fhirpath.element.StringPath;
 import au.csiro.pathling.fhirpath.parser.ParserContext;
-import au.csiro.pathling.test.builders.DatasetBuilder;
-import au.csiro.pathling.test.builders.ElementPathBuilder;
-import au.csiro.pathling.test.builders.ParserContextBuilder;
+import au.csiro.pathling.io.ResourceReader;
+import au.csiro.pathling.test.builders.*;
+import au.csiro.pathling.test.helpers.FhirHelpers;
+import ca.uhn.fhir.context.FhirContext;
+import ca.uhn.fhir.context.RuntimeResourceDefinition;
 import java.util.Collections;
+import java.util.Optional;
+import org.apache.spark.sql.Column;
 import org.apache.spark.sql.Dataset;
 import org.apache.spark.sql.Row;
+import org.apache.spark.sql.RowFactory;
 import org.apache.spark.sql.types.DataTypes;
 import org.hl7.fhir.r4.model.Enumerations.FHIRDefinedType;
+import org.hl7.fhir.r4.model.Enumerations.ResourceType;
+import org.hl7.fhir.r4.model.EpisodeOfCare;
+import org.junit.jupiter.api.BeforeEach;
 import org.junit.jupiter.api.Tag;
 import org.junit.jupiter.api.Test;
 
@@ -34,37 +46,30 @@
 @Tag("UnitTest")
 public class FirstFunctionTest {
 
-<<<<<<< HEAD
-=======
   private FhirContext fhirContext;
+  private ResourceReader mockReader;
 
   @BeforeEach
-  public void setUp() {
+  void setUp() {
     fhirContext = FhirHelpers.getFhirContext();
+    mockReader = mock(ResourceReader.class);
   }
 
   @Test
   public void firstOfRootResources() {
-    final RuntimeResourceDefinition hapiDefinition = fhirContext
-        .getResourceDefinition(Patient.class);
-    final ResourceDefinition resourceDefinition = new ResourceDefinition(ResourceType.PATIENT,
-        hapiDefinition);
-    final Dataset<Row> inputDataset = new DatasetBuilder()
-        .withIdColumn()
-        .withStructColumn("id", DataTypes.StringType)
-        .withStructColumn("gender", DataTypes.StringType)
-        .withStructColumn("active", DataTypes.BooleanType)
-        .withRow("Patient/abc1", RowFactory.create("Patient/abc1", "female", true))
-        .withRow("Patient/abc2", RowFactory.create("Patient/abc2", "female", false))
-        .withRow("Patient/abc3", RowFactory.create("Patient/abc3", "male", true))
-        .buildWithStructValue();
-
-    final Column idColumn = inputDataset.col("id");
-    final Column valueColumn = inputDataset.col("value");
-
-    final ResourcePath inputPath = new ResourcePath("Patient", inputDataset,
-        Optional.of(idColumn), Optional.empty(), valueColumn, true, Optional.empty(),
-        resourceDefinition);
+
+    final Dataset<Row> patientDataset = new ResourceDatasetBuilder()
+        .withIdColumn()
+        .withColumn("gender", DataTypes.StringType)
+        .withColumn("active", DataTypes.BooleanType)
+        .withRow("Patient/1", "female", true)
+        .withRow("Patient/2", "female", false)
+        .withRow("Patient/3", "male", true)
+        .build();
+    when(mockReader.read(ResourceType.PATIENT))
+        .thenReturn(patientDataset);
+    final ResourcePath inputPath = ResourcePath
+        .build(fhirContext, mockReader, ResourceType.PATIENT, "Patient", false);
 
     final ParserContext parserContext = new ParserContextBuilder()
         .inputExpression("Patient")
@@ -81,7 +86,8 @@
         .isSingular()
         .hasResourceType(ResourceType.PATIENT);
 
-    @SuppressWarnings("UnnecessaryLocalVariable") final Dataset<Row> expectedDataset = inputDataset;
+    @SuppressWarnings("UnnecessaryLocalVariable")
+    final Dataset<Row> expectedDataset = patientDataset;
 
     assertThat(result)
         .selectOrderedResult()
@@ -91,6 +97,8 @@
   @Test
   public void firstOfUngroupedSubResources() {
 
+    // @TODO: Merge : FIX
+    /*
     final RuntimeResourceDefinition hapiDefinition = fhirContext
         .getResourceDefinition(EpisodeOfCare.class);
     final ResourceDefinition resourceDefinition = new ResourceDefinition(ResourceType.EPISODEOFCARE,
@@ -156,30 +164,18 @@
     assertThat(result)
         .selectOrderedResultWithEid()
         .hasRows(expectedDataset);
-  }
-
->>>>>>> 4f543743
+
+     */
+  }
+
   @Test
   public void firstOfUngroupedElements() {
 
     // Check the result.
     final Dataset<Row> inputDataset = new DatasetBuilder()
         .withIdColumn()
-<<<<<<< HEAD
+        .withEidColumn()
         .withColumn(DataTypes.StringType)
-        .withRow("Patient/abc1", "Jude")   // when: "two values"  expect: "Jude"
-        .withRow("Patient/abc1", "Mark")
-        .withRow("Patient/abc2", "Samuel") // when: "single value" expect: "Samuel"
-        .withRow("Patient/abc3", null)     // when: "leading null" expect: "Adam"
-        .withRow("Patient/abc3", "Adam")
-        .withRow("Patient/abc4", "John")  // when: "trailing null" expect: "John"
-        .withRow("Patient/abc4", null)
-        .withRow("Patient/abc5", null)    // when: "single null" expect: null
-        .withRow("Patient/abc6", null)    // when: "many nulls" expect: null
-        .withRow("Patient/abc6", null)
-=======
-        .withEidColumn()
-        .withValueColumn(DataTypes.StringType)
         .withRow("Patient/abc1", makeEid(0, 3), "Jude")   // when: "two values"  expect: "Jude"
         .withRow("Patient/abc1", makeEid(0, 2), "Mark")
         .withRow("Patient/abc1", makeEid(0, 1), "Mark")
@@ -192,7 +188,6 @@
         .withRow("Patient/abc5", null, null)    // when: "single null" expect: null
         .withRow("Patient/abc6", null, null)    // when: "many nulls" expect: null
         .withRow("Patient/abc6", null, null)
->>>>>>> 4f543743
         .build();
 
     final ElementPath input = new ElementPathBuilder()
@@ -222,24 +217,14 @@
     // expected result dataset
     final Dataset<Row> expectedDataset = new DatasetBuilder()
         .withIdColumn()
-<<<<<<< HEAD
+        .withEidColumn()
         .withColumn(DataTypes.StringType)
-        .withRow("Patient/abc1", "Jude")
-        .withRow("Patient/abc2", "Samuel")
-        .withRow("Patient/abc3", "Adam")
-        .withRow("Patient/abc4", "John")
-        .withRow("Patient/abc5", null)
-        .withRow("Patient/abc6", null)
-=======
-        .withEidColumn()
-        .withValueColumn(DataTypes.StringType)
         .withRow("Patient/abc1", null, "Zaak")
         .withRow("Patient/abc2", null, "Samuel")
         .withRow("Patient/abc3", null, "Adam")
         .withRow("Patient/abc4", null, "John")
         .withRow("Patient/abc5", null, null)
         .withRow("Patient/abc6", null, null)
->>>>>>> 4f543743
         .build();
 
     assertThat(result)
@@ -248,31 +233,23 @@
   }
 
   @Test
-<<<<<<< HEAD
-=======
   public void illegalToCallFirstOnGrouping() {
-    final RuntimeResourceDefinition hapiDefinition = fhirContext
-        .getResourceDefinition(Patient.class);
-    final ResourceDefinition resourceDefinition = new ResourceDefinition(ResourceType.PATIENT,
-        hapiDefinition);
-    final Dataset<Row> inputDataset = new DatasetBuilder()
-        .withIdColumn()
-        .withColumn("gender_value", DataTypes.StringType)
-        .withStructColumn("id", DataTypes.StringType)
-        .withStructColumn("gender", DataTypes.StringType)
-        .withStructColumn("active", DataTypes.BooleanType)
-        .withRow("Patient/abc2", "female", RowFactory.create("Patient/abc2", "female", true))
-        .withRow("Patient/abc1", "female", RowFactory.create("Patient/abc1", "female", false))
-        .withRow("Patient/abc3", "male", RowFactory.create("Patient/abc3", "male", false))
-        .buildWithStructValue();
-
-    final Column idColumn = inputDataset.col("id");
-    final Column valueColumn = inputDataset.col("value");
-    final Column groupingColumn = inputDataset.col("gender_value");
-
-    final ResourcePath inputPath = new ResourcePath("Patient", inputDataset,
-        Optional.of(idColumn), Optional.empty(), valueColumn, false, Optional.empty(),
-        resourceDefinition);
+    final Dataset<Row> inputDataset = new ResourceDatasetBuilder()
+        .withIdColumn()
+        .withColumn("gender", DataTypes.StringType)
+        .withColumn("active", DataTypes.BooleanType)
+        .withRow("Patient/1", "female", true)
+        .withRow("Patient/2", "female", false)
+        .withRow("Patient/2", "male", true)
+        .build();
+    when(mockReader.read(ResourceType.PATIENT)).thenReturn(inputDataset);
+    final ResourcePath inputPath = new ResourcePathBuilder()
+        .resourceReader(mockReader)
+        .resourceType(ResourceType.PATIENT)
+        .expression("Patient")
+        .build();
+
+    final Column groupingColumn = inputPath.getElementColumn("gender");
 
     final ParserContext parserContext = new ParserContextBuilder()
         .groupingColumns(Collections.singletonList(groupingColumn))
@@ -291,7 +268,6 @@
   }
 
   @Test
->>>>>>> 4f543743
   public void inputMustNotContainArguments() {
     final ElementPath inputPath = new ElementPathBuilder().build();
     final ElementPath argumentPath = new ElementPathBuilder().build();
