/*
 * Copyright © 2018-2020, Commonwealth Scientific and Industrial Research
 * Organisation (CSIRO) ABN 41 687 119 230. Licensed under the CSIRO Open Source
 * Software Licence Agreement.
 */

package au.csiro.pathling.fhirpath.function;

import static au.csiro.pathling.test.assertions.Assertions.assertThat;
import static org.junit.jupiter.api.Assertions.assertEquals;
import static org.junit.jupiter.api.Assertions.assertThrows;
import static org.junit.jupiter.api.Assertions.assertTrue;
import static org.mockito.Mockito.mock;
import static org.mockito.Mockito.when;

import au.csiro.pathling.errors.InvalidUserInputError;
import au.csiro.pathling.fhirpath.FhirPath;
import au.csiro.pathling.fhirpath.ResourcePath;
import au.csiro.pathling.fhirpath.element.ElementPath;
import au.csiro.pathling.fhirpath.element.IntegerPath;
import au.csiro.pathling.fhirpath.parser.ParserContext;
import au.csiro.pathling.io.ResourceReader;
import au.csiro.pathling.test.builders.*;
import au.csiro.pathling.test.helpers.FhirHelpers;
import ca.uhn.fhir.context.FhirContext;
import java.util.Collections;
import org.apache.spark.sql.Column;
import org.apache.spark.sql.Dataset;
import org.apache.spark.sql.Row;
import org.apache.spark.sql.types.DataTypes;
import org.hl7.fhir.r4.model.Enumerations.FHIRDefinedType;
import org.hl7.fhir.r4.model.Enumerations.ResourceType;
import org.junit.jupiter.api.BeforeEach;
import org.junit.jupiter.api.Tag;
import org.junit.jupiter.api.Test;

/**
 * @author John Grimes
 */
@Tag("UnitTest")
class CountFunctionTest {

  private FhirContext fhirContext;
  private ResourceReader mockReader;

  @BeforeEach
  void setUp() {
    fhirContext = FhirHelpers.getFhirContext();
    mockReader = mock(ResourceReader.class);
  }

  @Test
  public void countsByResourceIdentity() {
    final Dataset<Row> patientDataset = new ResourceDatasetBuilder()
        .withIdColumn()
        .withColumn("gender", DataTypes.StringType)
        .withColumn("active", DataTypes.BooleanType)
        .withRow("Patient/1", "female", true)
        .withRow("Patient/2", "female", false)
        .withRow("Patient/3", "male", true)
        .build();
    when(mockReader.read(ResourceType.PATIENT))
        .thenReturn(patientDataset);
    final ResourcePath inputPath = ResourcePath
        .build(fhirContext, mockReader, ResourceType.PATIENT, "Patient", false);

    final ParserContext parserContext = new ParserContextBuilder()
        .idColumn(inputPath.getIdColumn())
        .inputExpression("Patient")
        .build();
    final NamedFunctionInput countInput = new NamedFunctionInput(parserContext, inputPath,
        Collections.emptyList());
    final NamedFunction count = NamedFunction.getInstance("count");
    final FhirPath result = count.invoke(countInput);

    final Dataset<Row> expectedDataset = new DatasetBuilder()
        .withIdColumn()
        .withColumn(DataTypes.LongType)
        .withRow("Patient/1", 1L)
        .withRow("Patient/2", 1L)
        .withRow("Patient/3", 1L)
        .build();

    assertThat(result)
        .hasExpression("count()")
        .isSingular()
        .isElementPath(IntegerPath.class)
        .hasFhirType(FHIRDefinedType.UNSIGNEDINT)
        .selectOrderedResult()
        .hasRows(expectedDataset);
  }

  @Test
  public void countsByGrouping() {
    final Dataset<Row> inputDataset = new ResourceDatasetBuilder()
        .withIdColumn()
        .withColumn("gender", DataTypes.StringType)
        .withColumn("active", DataTypes.BooleanType)
<<<<<<< HEAD
        .withRow("Patient/1", "female", true)
        .withRow("Patient/2", "female", false)
        .withRow("Patient/2", "male", true)
        .build();
    when(mockReader.read(ResourceType.PATIENT)).thenReturn(inputDataset);
    final ResourcePath inputPath = new ResourcePathBuilder()
        .resourceReader(mockReader)
        .resourceType(ResourceType.PATIENT)
        .expression("Patient")
        .build();
    final Column groupingColumn = inputPath.getElementColumn("gender");
=======
        .withStructColumn("id", DataTypes.StringType)
        .withStructColumn("gender", DataTypes.StringType)
        .withStructColumn("active", DataTypes.BooleanType)
        .withRow("Patient/abc1", "female", true, RowFactory.create("Patient/abc1", "female", true))
        .withRow("Patient/abc2", "female", false,
            RowFactory.create("Patient/abc2", "female", false))
        .withRow("Patient/abc2", "male", true, RowFactory.create("Patient/abc3", "male", true))
        .buildWithStructValue();
    final Column idColumn = inputDataset.col("id");
    final Column valueColumn = inputDataset.col("value");
    final Column groupingColumn = inputDataset.col("gender_value");

    final ResourcePath inputPath = new ResourcePath("Patient", inputDataset,
        Optional.of(idColumn), Optional.empty(), valueColumn, false, Optional.empty(),
        resourceDefinition);
>>>>>>> 4f543743

    final ParserContext parserContext = new ParserContextBuilder()
        .groupingColumns(Collections.singletonList(groupingColumn))
        .inputExpression("Patient")
        .build();
    final NamedFunctionInput countInput = new NamedFunctionInput(parserContext, inputPath,
        Collections.emptyList());
    final NamedFunction count = NamedFunction.getInstance("count");
    final FhirPath result = count.invoke(countInput);

    final Dataset<Row> expectedDataset = new DatasetBuilder()
        .withColumn(DataTypes.StringType)
        .withColumn(DataTypes.LongType)
        .withRow("female", 2L)
        .withRow("male", 1L)
        .build();

    assertThat(result)
        .hasExpression("count()")
        .isSingular()
        .isElementPath(IntegerPath.class)
        .hasFhirType(FHIRDefinedType.UNSIGNEDINT)
        .selectGroupingResult(Collections.singletonList(groupingColumn))
        .hasRows(expectedDataset);

  }

  @Test
  public void inputMustNotContainArguments() {
    final ElementPath inputPath = new ElementPathBuilder().build();
    final ElementPath argumentPath = new ElementPathBuilder().build();
    final ParserContext parserContext = new ParserContextBuilder().build();

    final NamedFunctionInput countInput = new NamedFunctionInput(parserContext, inputPath,
        Collections.singletonList(argumentPath));

    final InvalidUserInputError error = assertThrows(InvalidUserInputError.class,
        () -> NamedFunction.getInstance("count").invoke(countInput));
    assertEquals("Arguments can not be passed to count function", error.getMessage());
  }
}<|MERGE_RESOLUTION|>--- conflicted
+++ resolved
@@ -9,7 +9,6 @@
 import static au.csiro.pathling.test.assertions.Assertions.assertThat;
 import static org.junit.jupiter.api.Assertions.assertEquals;
 import static org.junit.jupiter.api.Assertions.assertThrows;
-import static org.junit.jupiter.api.Assertions.assertTrue;
 import static org.mockito.Mockito.mock;
 import static org.mockito.Mockito.when;
 
@@ -96,7 +95,6 @@
         .withIdColumn()
         .withColumn("gender", DataTypes.StringType)
         .withColumn("active", DataTypes.BooleanType)
-<<<<<<< HEAD
         .withRow("Patient/1", "female", true)
         .withRow("Patient/2", "female", false)
         .withRow("Patient/2", "male", true)
@@ -108,23 +106,6 @@
         .expression("Patient")
         .build();
     final Column groupingColumn = inputPath.getElementColumn("gender");
-=======
-        .withStructColumn("id", DataTypes.StringType)
-        .withStructColumn("gender", DataTypes.StringType)
-        .withStructColumn("active", DataTypes.BooleanType)
-        .withRow("Patient/abc1", "female", true, RowFactory.create("Patient/abc1", "female", true))
-        .withRow("Patient/abc2", "female", false,
-            RowFactory.create("Patient/abc2", "female", false))
-        .withRow("Patient/abc2", "male", true, RowFactory.create("Patient/abc3", "male", true))
-        .buildWithStructValue();
-    final Column idColumn = inputDataset.col("id");
-    final Column valueColumn = inputDataset.col("value");
-    final Column groupingColumn = inputDataset.col("gender_value");
-
-    final ResourcePath inputPath = new ResourcePath("Patient", inputDataset,
-        Optional.of(idColumn), Optional.empty(), valueColumn, false, Optional.empty(),
-        resourceDefinition);
->>>>>>> 4f543743
 
     final ParserContext parserContext = new ParserContextBuilder()
         .groupingColumns(Collections.singletonList(groupingColumn))
