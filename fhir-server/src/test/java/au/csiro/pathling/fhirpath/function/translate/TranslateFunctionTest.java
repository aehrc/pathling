/*
 * Copyright 2022 Commonwealth Scientific and Industrial Research
 * Organisation (CSIRO) ABN 41 687 119 230.
 *
 * Licensed under the Apache License, Version 2.0 (the "License");
 * you may not use this file except in compliance with the License.
 * You may obtain a copy of the License at
 *
 *     http://www.apache.org/licenses/LICENSE-2.0
 *
 * Unless required by applicable law or agreed to in writing, software
 * distributed under the License is distributed on an "AS IS" BASIS,
 * WITHOUT WARRANTIES OR CONDITIONS OF ANY KIND, either express or implied.
 * See the License for the specific language governing permissions and
 * limitations under the License.
 */

package au.csiro.pathling.fhirpath.function.translate;

import static au.csiro.pathling.test.assertions.Assertions.assertThat;
import static au.csiro.pathling.test.builders.DatasetBuilder.makeEid;
import static au.csiro.pathling.test.helpers.FhirMatchers.deepEq;
import static au.csiro.pathling.test.helpers.SparkHelpers.codeableConceptStructType;
import static au.csiro.pathling.test.helpers.SparkHelpers.codingStructType;
import static au.csiro.pathling.test.helpers.SparkHelpers.rowFromCodeableConcept;
import static au.csiro.pathling.test.helpers.SparkHelpers.rowFromCoding;
import static org.junit.jupiter.api.Assertions.assertEquals;
import static org.junit.jupiter.api.Assertions.assertThrows;
import static org.junit.jupiter.api.Assertions.assertTrue;
import static org.mockito.ArgumentMatchers.any;
<<<<<<< HEAD
import static org.mockito.Mockito.atLeastOnce;
=======
import static org.mockito.ArgumentMatchers.anyBoolean;
import static org.mockito.ArgumentMatchers.isNull;
>>>>>>> bf069ee9
import static org.mockito.Mockito.eq;
import static org.mockito.Mockito.mock;
import static org.mockito.Mockito.reset;
import static org.mockito.Mockito.verify;
import static org.mockito.Mockito.verifyNoMoreInteractions;

import au.csiro.pathling.errors.InvalidUserInputError;
import au.csiro.pathling.terminology.TerminologyService2;
import au.csiro.pathling.terminology.TerminologyServiceFactory;
import au.csiro.pathling.fhirpath.FhirPath;
import au.csiro.pathling.fhirpath.element.CodingPath;
import au.csiro.pathling.fhirpath.element.ElementDefinition;
import au.csiro.pathling.fhirpath.element.ElementPath;
import au.csiro.pathling.fhirpath.function.NamedFunctionInput;
import au.csiro.pathling.fhirpath.literal.BooleanLiteralPath;
import au.csiro.pathling.fhirpath.literal.IntegerLiteralPath;
import au.csiro.pathling.fhirpath.literal.StringLiteralPath;
import au.csiro.pathling.fhirpath.parser.ParserContext;
import au.csiro.pathling.terminology.TranslateMapping.TranslationEntry;
import au.csiro.pathling.test.builders.DatasetBuilder;
import au.csiro.pathling.test.builders.ElementPathBuilder;
import au.csiro.pathling.test.builders.ParserContextBuilder;
import au.csiro.pathling.test.helpers.FhirHelpers;
import au.csiro.pathling.test.helpers.TerminologyServiceHelpers;
import ca.uhn.fhir.context.FhirContext;
import java.util.Arrays;
import java.util.Collections;
import java.util.List;
import java.util.Optional;
import java.util.function.Function;
import java.util.stream.Stream;
import javax.annotation.Nonnull;
import org.apache.spark.sql.Dataset;
import org.apache.spark.sql.Row;
import org.apache.spark.sql.SparkSession;
import org.hl7.fhir.r4.model.CodeableConcept;
import org.hl7.fhir.r4.model.Coding;
import org.hl7.fhir.r4.model.Enumerations.ConceptMapEquivalence;
import org.hl7.fhir.r4.model.Enumerations.FHIRDefinedType;
import org.junit.jupiter.api.BeforeEach;
import org.junit.jupiter.api.Disabled;
import org.junit.jupiter.api.Tag;
import org.junit.jupiter.api.Test;
import org.springframework.beans.factory.annotation.Autowired;
import org.springframework.boot.test.context.SpringBootTest;

/**
 * @author John Grimes
 */
@SpringBootTest
@Tag("UnitTest")
class TranslateFunctionTest {

  @Autowired
  SparkSession spark;

  @Autowired
  FhirContext fhirContext;

  static final String SOURCE_SYSTEM_URI = "uuid:source";
  static final String DEST_SYSTEM_URI = "uuid:dest";

  static final String CONCEPT_MAP1_URI = "http://snomed.info/sct?fhir_cm=100";
  static final String CONCEPT_MAP2_URI = "http://snomed.info/sct?fhir_cm=200";


  static final Coding CODING_1 = new Coding(SOURCE_SYSTEM_URI, "AMB", "ambulatory");
  static final Coding CODING_2 = new Coding(SOURCE_SYSTEM_URI, "EMER", null);
  static final Coding CODING_3 = new Coding(SOURCE_SYSTEM_URI, "IMP",
      "inpatient encounter");
  static final Coding CODING_4 = new Coding(SOURCE_SYSTEM_URI, "OTHER", null);
  static final Coding CODING_5 = new Coding(SOURCE_SYSTEM_URI, "ACUTE", "inpatient acute");

  static final Coding TRANSLATED_1 = new Coding(DEST_SYSTEM_URI, "TEST1", "Test1");
  static final Coding TRANSLATED_2 = new Coding(DEST_SYSTEM_URI, "TEST2", "Test2");


  @Autowired
  TerminologyServiceFactory terminologyServiceFactory;

  @Autowired
  TerminologyService2 terminologyService;

  @BeforeEach
  void setUp() {
    reset(terminologyService);
  }

  @Test
  void translateCodingWithDefaultArguments() {

    final Optional<ElementDefinition> optionalDefinition = FhirHelpers
        .getChildOfResource(fhirContext, "Encounter", "class");
    assertTrue(optionalDefinition.isPresent());
    final ElementDefinition definition = optionalDefinition.get();

    // The translations are
    // {
    //    coding1 -> [translated1],
    //    coding2 -> [translated1, translated2]
    // }

    // Use cases:
    // 1. [ C2,C3,C1 ] -> [ [T1, T2],[], [T1]]
    // 2. [ C3, C5 ] -> [[],[]]
    // 3. [ C2 ] -> [ [T1, T2] ]
    // 4. [] -> []
    // 5. null -> null

    final Dataset<Row> inputDataset = new DatasetBuilder(spark)
        .withIdColumn()
        .withEidColumn()
        .withStructTypeColumns(codingStructType())
        // TC-1
        .withRow("encounter-1", makeEid(0), rowFromCoding(CODING_2))
        .withRow("encounter-1", makeEid(1), rowFromCoding(CODING_3))
        .withRow("encounter-1", makeEid(2), rowFromCoding(CODING_1))
        // TC-2
        .withRow("encounter-2", makeEid(0), rowFromCoding(CODING_3))
        .withRow("encounter-2", makeEid(1), rowFromCoding(CODING_5))
        // TC-3
        .withRow("encounter-3", makeEid(0), rowFromCoding(CODING_2))
        // TC-4
        .withRow("encounter-4", makeEid(0), null)
        // TC-5
        .withRow("encounter-5", null, null)
        .buildWithStructValue();

    final CodingPath inputExpression = (CodingPath) new ElementPathBuilder(spark)
        .dataset(inputDataset)
        .idAndEidAndValueColumns()
        .expression("Encounter.class")
        .singular(false)
        .definition(definition)
        .buildDefined();

<<<<<<< HEAD
    TerminologyServiceHelpers.setupTranslate(terminologyService)
        .withTranslations(CODING_1, CONCEPT_MAP1_URI,
            TranslationEntry.of(ConceptMapEquivalence.EQUIVALENT, TRANSLATED_1))
        .withTranslations(CODING_2, CONCEPT_MAP1_URI,
            TranslationEntry.of(ConceptMapEquivalence.EQUIVALENT, TRANSLATED_1),
            TranslationEntry.of(ConceptMapEquivalence.EQUIVALENT, TRANSLATED_2)
        );
=======
    final ConceptTranslator returnedConceptTranslator = ConceptTranslatorBuilder
        .toSystem(DEST_SYSTEM_URI)
        .put(new SimpleCoding(CODING_1), TRANSLATED_1)
        .put(new SimpleCoding(CODING_2), TRANSLATED_1, TRANSLATED_2)
        .build();

    // Create a mock terminology client.
    when(terminologyService.translate(any(), any(), anyBoolean(), any(), isNull()))
        .thenReturn(returnedConceptTranslator);
>>>>>>> bf069ee9

    // Prepare the inputs to the function.
    final ParserContext parserContext = new ParserContextBuilder(spark, fhirContext)
        .idColumn(inputExpression.getIdColumn())
        .terminologyClientFactory(terminologyServiceFactory)
        .build();

    final StringLiteralPath conceptMapUrlArgument = StringLiteralPath
        .fromString("'" + CONCEPT_MAP1_URI + "'", inputExpression);

    final NamedFunctionInput translateInput = new NamedFunctionInput(parserContext, inputExpression,
        Collections.singletonList(conceptMapUrlArgument));
    // Invoke the function.
    final FhirPath result = new TranslateFunction().invoke(translateInput);
    final Dataset<Row> expectedResult = new DatasetBuilder(spark)
        .withIdColumn()
        .withEidColumn()
        .withStructTypeColumns(codingStructType())
        // TC-1
        .withRow("encounter-1", makeEid(0, 0), rowFromCoding(TRANSLATED_1))
        .withRow("encounter-1", makeEid(0, 1), rowFromCoding(TRANSLATED_2))
        .withRow("encounter-1", makeEid(1, 0), null)
        .withRow("encounter-1", makeEid(2, 0), rowFromCoding(TRANSLATED_1))
        // TC-2
        .withRow("encounter-2", makeEid(0, 0), null)
        .withRow("encounter-2", makeEid(1, 0), null)
        // TC-3
        .withRow("encounter-3", makeEid(0, 0), rowFromCoding(TRANSLATED_1))
        .withRow("encounter-3", makeEid(0, 1), rowFromCoding(TRANSLATED_2))
        // TC-4
        .withRow("encounter-4", makeEid(0, 0), null)
        // TC-5
        .withRow("encounter-5", null, null)
        .buildWithStructValue();

    // Check the result.
    assertThat(result)
        .hasExpression(
            "Encounter.class.translate('" + CONCEPT_MAP1_URI + "')")
        .isElementPath(CodingPath.class)
        .hasFhirType(FHIRDefinedType.CODING)
        .isNotSingular()
        .selectOrderedResultWithEid()
        .hasRows(expectedResult);

    // Verify mocks
<<<<<<< HEAD
    Stream.of(CODING_1, CODING_2, CODING_3, CODING_5).forEach(coding ->
        verify(terminologyService, atLeastOnce())
            .translate(deepEq(coding), eq(CONCEPT_MAP1_URI), eq(false))
    );
=======
    final Set<SimpleCoding> expectedSourceCodings = ImmutableSet
        .of(new SimpleCoding(CODING_1), new SimpleCoding(CODING_2), new SimpleCoding(CODING_3),
            new SimpleCoding(CODING_5));

    final List<ConceptMapEquivalence> expectedEquivalences = Collections
        .singletonList(ConceptMapEquivalence.EQUIVALENT);

    verify(terminologyService)
        .translate(eq(expectedSourceCodings), eq(CONCEPT_MAP1_URI), eq(false),
            eq(expectedEquivalences), isNull());
>>>>>>> bf069ee9
    verifyNoMoreInteractions(terminologyService);
  }

  @Test
  void translateCodeableConceptWithNonDefaultArguments() {

    final Optional<ElementDefinition> optionalDefinition = FhirHelpers
        .getChildOfResource(fhirContext, "Encounter", "type");
    assertTrue(optionalDefinition.isPresent());
    final ElementDefinition definition = optionalDefinition.get();

    // The translations are
    // {
    //    coding1 -> [translated1],
    //    coding2 -> [translated1, translated2]
    //    coding4 -> [translated2]
    // }

    // Use cases:
    // 1. [ {C2,C3,C1}, {C3}, {C4} ] -> [ [T1, T2],[], [T2]]
    // 2. [ {C3, C5}, {C3} ] -> [ [], [] ]
    // 3. [ {C2} ] -> [[T1, T2]]
    // 4. [ {C3}] -> [[]]
    // 5. [ ]-> []
    // 6. null -> null

    final Dataset<Row> inputDataset = new DatasetBuilder(spark)
        .withIdColumn()
        .withEidColumn()
        .withStructTypeColumns(codeableConceptStructType())
        // TC-1
        .withRow("encounter-1", makeEid(0),
            rowFromCodeableConcept(
                new CodeableConcept(CODING_2).addCoding(CODING_3).addCoding(CODING_1)))
        .withRow("encounter-1", makeEid(1),
            rowFromCodeableConcept(
                new CodeableConcept(CODING_3).addCoding(CODING_5)))
        .withRow("encounter-1", makeEid(2),
            rowFromCodeableConcept(
                new CodeableConcept(CODING_4)))
        // TC-2
        .withRow("encounter-2", makeEid(0),
            rowFromCodeableConcept(new CodeableConcept(CODING_3).addCoding(CODING_5)))
        .withRow("encounter-2", makeEid(1),
            rowFromCodeableConcept(new CodeableConcept(CODING_3)))
        // TC-3
        .withRow("encounter-3", makeEid(0), rowFromCodeableConcept(new CodeableConcept(CODING_2)))
        // TC-4
        .withRow("encounter-4", makeEid(0), rowFromCodeableConcept(new CodeableConcept(CODING_3)))
        // TC-5
        .withRow("encounter-5", makeEid(0), null)
        .withRow("encounter-6", null, null)
        .buildWithStructValue();

    final ElementPath inputExpression = new ElementPathBuilder(spark)
        .dataset(inputDataset)
        .idAndEidAndValueColumns()
        .expression("Encounter.type")
        .singular(false)
        .definition(definition)
        .buildDefined();

<<<<<<< HEAD
    TerminologyServiceHelpers.setupTranslate(terminologyService)
        .withTranslations(CODING_1, CONCEPT_MAP2_URI, true,
            TranslationEntry.of(ConceptMapEquivalence.EQUIVALENT, TRANSLATED_1))
        .withTranslations(CODING_2, CONCEPT_MAP2_URI, true,
            TranslationEntry.of(ConceptMapEquivalence.EQUIVALENT, TRANSLATED_1),
            TranslationEntry.of(ConceptMapEquivalence.EQUIVALENT, TRANSLATED_2)
        ).withTranslations(CODING_4, CONCEPT_MAP2_URI, true,
            TranslationEntry.of(ConceptMapEquivalence.NARROWER, TRANSLATED_2)
        );
=======
    final ConceptTranslator returnedConceptTranslator = ConceptTranslatorBuilder
        .toSystem(DEST_SYSTEM_URI)
        .put(new SimpleCoding(CODING_1), TRANSLATED_1)
        .put(new SimpleCoding(CODING_2), TRANSLATED_1, TRANSLATED_2)
        .put(new SimpleCoding(CODING_4), TRANSLATED_2)
        .build();

    // Create a mock terminology client.
    when(terminologyService.translate(any(), any(), anyBoolean(), any(), isNull()))
        .thenReturn(returnedConceptTranslator);
>>>>>>> bf069ee9

    // Prepare the inputs to the function.
    final ParserContext parserContext = new ParserContextBuilder(spark, fhirContext)
        .idColumn(inputExpression.getIdColumn())
        .terminologyClientFactory(terminologyServiceFactory)
        .build();

    final StringLiteralPath conceptMapUrlArgument = StringLiteralPath
        .fromString("'" + CONCEPT_MAP2_URI + "'", inputExpression);

    final BooleanLiteralPath reverseArgument = BooleanLiteralPath
        .fromString("true", inputExpression);

    final StringLiteralPath equivalenceArgument = StringLiteralPath
        .fromString("narrower,equivalent", inputExpression);

    final NamedFunctionInput translateInput = new NamedFunctionInput(parserContext, inputExpression,
        Arrays.asList(conceptMapUrlArgument, reverseArgument, equivalenceArgument));
    // Invoke the function.
    final FhirPath result = new TranslateFunction().invoke(translateInput);

    final Dataset<Row> expectedResult = new DatasetBuilder(spark)
        .withIdColumn()
        .withEidColumn()
        .withStructTypeColumns(codingStructType())
        // TC-1
        .withRow("encounter-1", makeEid(0, 0), rowFromCoding(TRANSLATED_1))
        .withRow("encounter-1", makeEid(0, 1), rowFromCoding(TRANSLATED_2))
        .withRow("encounter-1", makeEid(1, 0), null)
        .withRow("encounter-1", makeEid(2, 0), rowFromCoding(TRANSLATED_2))
        // TC-2
        .withRow("encounter-2", makeEid(0, 0), null)
        .withRow("encounter-2", makeEid(1, 0), null)
        // TC-3
        .withRow("encounter-3", makeEid(0, 0), rowFromCoding(TRANSLATED_1))
        .withRow("encounter-3", makeEid(0, 1), rowFromCoding(TRANSLATED_2))
        // TC-4
        .withRow("encounter-4", makeEid(0, 0), null)
        // TC-5
        .withRow("encounter-5", makeEid(0, 0), null)
        .withRow("encounter-6", null, null)
        .buildWithStructValue();

    // Check the result.
    assertThat(result)
        .hasExpression(
            "Encounter.type.translate('" + CONCEPT_MAP2_URI + "', true, 'narrower,equivalent')")
        .isElementPath(CodingPath.class)
        .hasFhirType(FHIRDefinedType.CODING)
        .isNotSingular()
        .selectOrderedResultWithEid()
        .hasRows(expectedResult);

    // Verify mocks
<<<<<<< HEAD
    Stream.of(CODING_1, CODING_2, CODING_3, CODING_4, CODING_5).forEach(coding ->
        verify(terminologyService, atLeastOnce())
            .translate(deepEq(coding), eq(CONCEPT_MAP2_URI), eq(true))
    );
=======
    final Set<SimpleCoding> expectedSourceCodings = ImmutableSet
        .of(new SimpleCoding(CODING_1), new SimpleCoding(CODING_2), new SimpleCoding(CODING_3),
            new SimpleCoding(CODING_4), new SimpleCoding(CODING_5));

    final List<ConceptMapEquivalence> expectedEquivalences = Arrays
        .asList(ConceptMapEquivalence.NARROWER, ConceptMapEquivalence.EQUIVALENT);

    verify(terminologyService)
        .translate(eq(expectedSourceCodings), eq(CONCEPT_MAP2_URI), eq(true),
            eq(expectedEquivalences), isNull());
>>>>>>> bf069ee9
    verifyNoMoreInteractions(terminologyService);
  }


  @Test
  void throwsErrorIfInputTypeIsUnsupported() {
    final FhirPath mockContext = new ElementPathBuilder(spark).build();
    final ElementPath input = new ElementPathBuilder(spark)
        .fhirType(FHIRDefinedType.STRING)
        .expression("name.given")
        .build();
    final FhirPath argument = StringLiteralPath.fromString(SOURCE_SYSTEM_URI, mockContext);

    final ParserContext parserContext = new ParserContextBuilder(spark, fhirContext)
        .terminologyClientFactory(mock(TerminologyServiceFactory.class))
        .build();

    final NamedFunctionInput translateInput = new NamedFunctionInput(parserContext, input,
        Collections.singletonList(argument));

    final InvalidUserInputError error = assertThrows(InvalidUserInputError.class,
        () -> new TranslateFunction().invoke(translateInput));
    assertEquals("Input to translate function is of unsupported type: name.given",
        error.getMessage());
  }


  void assertThrowsErrorForArguments(@Nonnull final String expectedError,
      @Nonnull final Function<ElementPath, List<FhirPath>> argsFactory) {

    final Optional<ElementDefinition> optionalDefinition = FhirHelpers
        .getChildOfResource(fhirContext, "Encounter", "class");
    assertTrue(optionalDefinition.isPresent());
    final ElementDefinition definition = optionalDefinition.get();

    final ElementPath input = new ElementPathBuilder(spark)
        .fhirType(FHIRDefinedType.CODING)
        .definition(definition)
        .buildDefined();

    final ParserContext context = new ParserContextBuilder(spark, fhirContext)
        .terminologyClientFactory(mock(TerminologyServiceFactory.class))
        .build();

    final NamedFunctionInput translateInput = new NamedFunctionInput(context, input,
        argsFactory.apply(input));

    final InvalidUserInputError error = assertThrows(InvalidUserInputError.class,
        () -> new TranslateFunction().invoke(translateInput));
    assertEquals(expectedError,
        error.getMessage());

  }

  @Test
  void throwsErrorIfNoArguments() {
    assertThrowsErrorForArguments(
        "translate function accepts one required and two optional arguments",
        input -> Collections.emptyList());
  }

  @Test
  void throwsErrorIfFirstArgumentIsNotString() {
    assertThrowsErrorForArguments("Function `translate` expects `String literal` as argument 1",
        input -> Collections.singletonList(
            IntegerLiteralPath.fromString("4", input)));
  }

  @Test
  void throwsErrorIfSecondArgumentIsNotBoolean() {
    assertThrowsErrorForArguments("Function `translate` expects `Boolean literal` as argument 2",
        input -> Arrays.asList(
            StringLiteralPath.fromString("'foo'", input),
            StringLiteralPath.fromString("'bar'", input)));
  }


  @Test
  void throwsErrorIfThirdArgumentIsNotString() {
    assertThrowsErrorForArguments("Function `translate` expects `String literal` as argument 3",
        input -> Arrays.asList(
            StringLiteralPath.fromString("'foo'", input),
            BooleanLiteralPath.fromString("true", input),
            BooleanLiteralPath.fromString("false", input)));
  }


  @Test
  void throwsErrorIfTooManyArguments() {
    assertThrowsErrorForArguments(
        "translate function accepts one required and two optional arguments",
        input -> Arrays.asList(
            StringLiteralPath.fromString("'foo'", input),
            BooleanLiteralPath.fromString("true", input),
            StringLiteralPath.fromString("'false'", input),
            StringLiteralPath.fromString("'false'", input)
        ));
  }


  // TODO: Add early validation in TranslateFunction
  @Disabled
  @Test
  void throwsErrorIfCannotParseEquivalences() {
    assertThrowsErrorForArguments(
        "Unknown ConceptMapEquivalence code 'not-an-equivalence'",
        input -> Arrays.asList(
            StringLiteralPath.fromString("'foo'", input),
            BooleanLiteralPath.fromString("true", input),
            StringLiteralPath.fromString("'not-an-equivalence'", input)
        ));
  }

  @Test
  void throwsErrorIfTerminologyServiceNotConfigured() {
    final ElementPath input = new ElementPathBuilder(spark)
        .fhirType(FHIRDefinedType.CODEABLECONCEPT)
        .build();
    final FhirPath argument = StringLiteralPath.fromString("some string", input);

    final ParserContext context = new ParserContextBuilder(spark, fhirContext)
        .build();

    final NamedFunctionInput translateInput = new NamedFunctionInput(context, input,
        Collections.singletonList(argument));

    final InvalidUserInputError error = assertThrows(InvalidUserInputError.class,
        () -> new TranslateFunction().invoke(translateInput));
    assertEquals(
        "Attempt to call terminology function translate when terminology service has not been configured",
        error.getMessage());
  }

}<|MERGE_RESOLUTION|>--- conflicted
+++ resolved
@@ -27,13 +27,7 @@
 import static org.junit.jupiter.api.Assertions.assertEquals;
 import static org.junit.jupiter.api.Assertions.assertThrows;
 import static org.junit.jupiter.api.Assertions.assertTrue;
-import static org.mockito.ArgumentMatchers.any;
-<<<<<<< HEAD
 import static org.mockito.Mockito.atLeastOnce;
-=======
-import static org.mockito.ArgumentMatchers.anyBoolean;
-import static org.mockito.ArgumentMatchers.isNull;
->>>>>>> bf069ee9
 import static org.mockito.Mockito.eq;
 import static org.mockito.Mockito.mock;
 import static org.mockito.Mockito.reset;
@@ -41,8 +35,6 @@
 import static org.mockito.Mockito.verifyNoMoreInteractions;
 
 import au.csiro.pathling.errors.InvalidUserInputError;
-import au.csiro.pathling.terminology.TerminologyService2;
-import au.csiro.pathling.terminology.TerminologyServiceFactory;
 import au.csiro.pathling.fhirpath.FhirPath;
 import au.csiro.pathling.fhirpath.element.CodingPath;
 import au.csiro.pathling.fhirpath.element.ElementDefinition;
@@ -52,6 +44,8 @@
 import au.csiro.pathling.fhirpath.literal.IntegerLiteralPath;
 import au.csiro.pathling.fhirpath.literal.StringLiteralPath;
 import au.csiro.pathling.fhirpath.parser.ParserContext;
+import au.csiro.pathling.terminology.TerminologyService2;
+import au.csiro.pathling.terminology.TerminologyServiceFactory;
 import au.csiro.pathling.terminology.TranslateMapping.TranslationEntry;
 import au.csiro.pathling.test.builders.DatasetBuilder;
 import au.csiro.pathling.test.builders.ElementPathBuilder;
@@ -170,7 +164,6 @@
         .definition(definition)
         .buildDefined();
 
-<<<<<<< HEAD
     TerminologyServiceHelpers.setupTranslate(terminologyService)
         .withTranslations(CODING_1, CONCEPT_MAP1_URI,
             TranslationEntry.of(ConceptMapEquivalence.EQUIVALENT, TRANSLATED_1))
@@ -178,17 +171,6 @@
             TranslationEntry.of(ConceptMapEquivalence.EQUIVALENT, TRANSLATED_1),
             TranslationEntry.of(ConceptMapEquivalence.EQUIVALENT, TRANSLATED_2)
         );
-=======
-    final ConceptTranslator returnedConceptTranslator = ConceptTranslatorBuilder
-        .toSystem(DEST_SYSTEM_URI)
-        .put(new SimpleCoding(CODING_1), TRANSLATED_1)
-        .put(new SimpleCoding(CODING_2), TRANSLATED_1, TRANSLATED_2)
-        .build();
-
-    // Create a mock terminology client.
-    when(terminologyService.translate(any(), any(), anyBoolean(), any(), isNull()))
-        .thenReturn(returnedConceptTranslator);
->>>>>>> bf069ee9
 
     // Prepare the inputs to the function.
     final ParserContext parserContext = new ParserContextBuilder(spark, fhirContext)
@@ -235,23 +217,10 @@
         .hasRows(expectedResult);
 
     // Verify mocks
-<<<<<<< HEAD
     Stream.of(CODING_1, CODING_2, CODING_3, CODING_5).forEach(coding ->
         verify(terminologyService, atLeastOnce())
             .translate(deepEq(coding), eq(CONCEPT_MAP1_URI), eq(false))
     );
-=======
-    final Set<SimpleCoding> expectedSourceCodings = ImmutableSet
-        .of(new SimpleCoding(CODING_1), new SimpleCoding(CODING_2), new SimpleCoding(CODING_3),
-            new SimpleCoding(CODING_5));
-
-    final List<ConceptMapEquivalence> expectedEquivalences = Collections
-        .singletonList(ConceptMapEquivalence.EQUIVALENT);
-
-    verify(terminologyService)
-        .translate(eq(expectedSourceCodings), eq(CONCEPT_MAP1_URI), eq(false),
-            eq(expectedEquivalences), isNull());
->>>>>>> bf069ee9
     verifyNoMoreInteractions(terminologyService);
   }
 
@@ -314,7 +283,6 @@
         .definition(definition)
         .buildDefined();
 
-<<<<<<< HEAD
     TerminologyServiceHelpers.setupTranslate(terminologyService)
         .withTranslations(CODING_1, CONCEPT_MAP2_URI, true,
             TranslationEntry.of(ConceptMapEquivalence.EQUIVALENT, TRANSLATED_1))
@@ -324,18 +292,6 @@
         ).withTranslations(CODING_4, CONCEPT_MAP2_URI, true,
             TranslationEntry.of(ConceptMapEquivalence.NARROWER, TRANSLATED_2)
         );
-=======
-    final ConceptTranslator returnedConceptTranslator = ConceptTranslatorBuilder
-        .toSystem(DEST_SYSTEM_URI)
-        .put(new SimpleCoding(CODING_1), TRANSLATED_1)
-        .put(new SimpleCoding(CODING_2), TRANSLATED_1, TRANSLATED_2)
-        .put(new SimpleCoding(CODING_4), TRANSLATED_2)
-        .build();
-
-    // Create a mock terminology client.
-    when(terminologyService.translate(any(), any(), anyBoolean(), any(), isNull()))
-        .thenReturn(returnedConceptTranslator);
->>>>>>> bf069ee9
 
     // Prepare the inputs to the function.
     final ParserContext parserContext = new ParserContextBuilder(spark, fhirContext)
@@ -390,23 +346,10 @@
         .hasRows(expectedResult);
 
     // Verify mocks
-<<<<<<< HEAD
     Stream.of(CODING_1, CODING_2, CODING_3, CODING_4, CODING_5).forEach(coding ->
         verify(terminologyService, atLeastOnce())
             .translate(deepEq(coding), eq(CONCEPT_MAP2_URI), eq(true))
     );
-=======
-    final Set<SimpleCoding> expectedSourceCodings = ImmutableSet
-        .of(new SimpleCoding(CODING_1), new SimpleCoding(CODING_2), new SimpleCoding(CODING_3),
-            new SimpleCoding(CODING_4), new SimpleCoding(CODING_5));
-
-    final List<ConceptMapEquivalence> expectedEquivalences = Arrays
-        .asList(ConceptMapEquivalence.NARROWER, ConceptMapEquivalence.EQUIVALENT);
-
-    verify(terminologyService)
-        .translate(eq(expectedSourceCodings), eq(CONCEPT_MAP2_URI), eq(true),
-            eq(expectedEquivalences), isNull());
->>>>>>> bf069ee9
     verifyNoMoreInteractions(terminologyService);
   }
 
