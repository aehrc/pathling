/*
 * Copyright © 2018-2020, Commonwealth Scientific and Industrial Research
 * Organisation (CSIRO) ABN 41 687 119 230. Licensed under the CSIRO Open Source
 * Software Licence Agreement.
 */

package au.csiro.pathling.fhirpath.function;

import static au.csiro.pathling.test.assertions.Assertions.assertThat;
<<<<<<< HEAD
import static au.csiro.pathling.utilities.Strings.randomAlias;
=======
import static au.csiro.pathling.test.builders.DatasetBuilder.makeEid;
>>>>>>> 4f543743
import static org.junit.jupiter.api.Assertions.assertEquals;
import static org.junit.jupiter.api.Assertions.assertThrows;

import au.csiro.pathling.errors.InvalidUserInputError;
import au.csiro.pathling.fhirpath.FhirPath;
import au.csiro.pathling.fhirpath.ResourcePath;
import au.csiro.pathling.fhirpath.element.ElementPath;
import au.csiro.pathling.fhirpath.literal.BooleanLiteralPath;
import au.csiro.pathling.fhirpath.parser.ParserContext;
import au.csiro.pathling.test.builders.DatasetBuilder;
import au.csiro.pathling.test.builders.ElementPathBuilder;
import au.csiro.pathling.test.builders.ParserContextBuilder;
import au.csiro.pathling.test.builders.ResourcePathBuilder;
import java.util.Arrays;
import java.util.Collections;
<<<<<<< HEAD
import org.apache.spark.sql.Dataset;
import org.apache.spark.sql.Row;
import org.apache.spark.sql.functions;
=======
import java.util.Optional;
import org.apache.spark.sql.*;
>>>>>>> 4f543743
import org.apache.spark.sql.types.DataTypes;
import org.hl7.fhir.r4.model.Enumerations.FHIRDefinedType;
import org.junit.jupiter.api.Tag;
import org.junit.jupiter.api.Test;

/**
 * @author John Grimes
 */
@Tag("UnitTest")
public class WhereFunctionTest {

  // This test simulates the execution of the where function on the path
  // `Patient.reverseResolve(Encounter.subject).where($this.status = 'in-progress')`.
  @Test
  public void whereOnResource() {
    final String statusColumn = randomAlias();
    final Dataset<Row> inputDataset = new DatasetBuilder()
        .withIdColumn()
<<<<<<< HEAD
        .withIdColumn()
        .withColumn(statusColumn, DataTypes.StringType)
        .withRow("Patient/1", "Encounter/1", "in-progress")
        .withRow("Patient/1", "Encounter/2", "finished")
        .withRow("Patient/2", "Encounter/3", "in-progress")
        .withRow("Patient/3", "Encounter/4", "in-progress")
        .withRow("Patient/3", "Encounter/5", "finished")
        .withRow("Patient/4", "Encounter/6", "finished")
        .withRow("Patient/4", "Encounter/7", "finished")
        .withRow("Patient/5", null, null)
        .build();
    final ResourcePath inputPath = new ResourcePathBuilder()
        .expression("reverseResolve(Encounter.subject)")
        .dataset(inputDataset)
        .idAndValueColumns()
        .buildCustom();
=======
        .withEidColumn()
        .withStructTypeColumns(encounterStruct)
        .withRow("Patient/abc1", makeEid(1), RowFactory.create("Encounter/abc1", "in-progress"))
        .withRow("Patient/abc1", makeEid(0), RowFactory.create("Encounter/abc2", "finished"))
        .withRow("Patient/abc2", makeEid(0), RowFactory.create("Encounter/abc3", "in-progress"))
        .withRow("Patient/abc3", makeEid(1), RowFactory.create("Encounter/abc4", "in-progress"))
        .withRow("Patient/abc3", makeEid(0), RowFactory.create("Encounter/abc5", "finished"))
        .withRow("Patient/abc4", makeEid(1), RowFactory.create("Encounter/abc6", "finished"))
        .withRow("Patient/abc4", makeEid(0), RowFactory.create("Encounter/abc7", "finished"))
        .withRow("Patient/abc5", makeEid(1), RowFactory.create("Encounter/abc8", "in-progress"))
        .withRow("Patient/abc5", makeEid(0), RowFactory.create("Encounter/abc9", "in-progress"))
        .withRow("Patient/abc6", null, null)
        .buildWithStructValue();
    final IdAndValueColumns inputIdAndValue = SparkHelpers.getIdAndValueColumns(inputDataset);
    final Column eidColumn = SparkHelpers.getEidColumn(inputDataset);

    final ResourceDefinition resourceDefinition = new ResourceDefinition(ResourceType.ENCOUNTER,
        FhirHelpers.getFhirContext().getResourceDefinition(Encounter.class));

    final ResourcePath inputPath = new ResourcePath("reverseResolve(Encounter.subject)",
        inputDataset, Optional.of(inputIdAndValue.getId()), Optional.of(eidColumn),
        inputIdAndValue.getValue(), false,
        Optional.empty(), resourceDefinition);
>>>>>>> 4f543743

    // Build an expression which represents the argument to the function. We assume that the value
    // column from the input dataset is also present within the argument dataset.
    final Dataset<Row> argumentDataset = inputPath.getDataset()
        .withColumn("value", inputPath.getDataset().col(statusColumn).equalTo("in-progress"));
    final ElementPath argumentPath = new ElementPathBuilder()
        .fhirType(FHIRDefinedType.BOOLEAN)
        .dataset(argumentDataset)
        .idColumn(inputPath.getIdColumn())
        .valueColumn(argumentDataset.col("value"))
        .thisColumn(inputPath.makeThisColumn())
        .singular(true)
        .build();

    // Prepare the input to the function.
    final ParserContext parserContext = new ParserContextBuilder().build();
    final NamedFunctionInput whereInput = new NamedFunctionInput(parserContext,
        inputPath, Collections.singletonList(argumentPath));

    // Execute the function.
    final NamedFunction whereFunction = NamedFunction.getInstance("where");
    final FhirPath result = whereFunction.invoke(whereInput);

    // Check the result dataset.
    final Dataset<Row> expectedDataset = new DatasetBuilder()
        .withIdColumn()
<<<<<<< HEAD
        .withColumn(DataTypes.StringType)
        .withRow("Patient/1", null)
        .withRow("Patient/1", "Patient/1")
        .withRow("Patient/2", "Patient/2")
        .withRow("Patient/3", null)
        .withRow("Patient/3", "Patient/3")
        .withRow("Patient/4", null)
        .withRow("Patient/4", null)
        .withRow("Patient/5", null)
        .build();
=======
        .withEidColumn()
        .withStructTypeColumns(encounterStruct)
        .withRow("Patient/abc1", makeEid(1), RowFactory.create("Encounter/abc1", "in-progress"))
        .withRow("Patient/abc2", makeEid(0), RowFactory.create("Encounter/abc3", "in-progress"))
        .withRow("Patient/abc3", makeEid(1), RowFactory.create("Encounter/abc4", "in-progress"))
        .withRow("Patient/abc4", null, null)
        .withRow("Patient/abc5", makeEid(0), RowFactory.create("Encounter/abc9", "in-progress"))
        .withRow("Patient/abc5", makeEid(1), RowFactory.create("Encounter/abc8", "in-progress"))
        .withRow("Patient/abc6", null, null)
        .buildWithStructValue();
>>>>>>> 4f543743
    assertThat(result)
        .selectOrderedResultWithEid()
        .hasRows(expectedDataset);
  }

  @Test
  public void whereOnElement() {
    // Build an expression which represents the input to the function.
    final Dataset<Row> dataset = new DatasetBuilder()
        .withIdColumn()
<<<<<<< HEAD
        .withColumn(DataTypes.StringType)
        .withRow("Patient/1", "en")
        .withRow("Patient/1", "es")
        .withRow("Patient/2", "de")
        .withRow("Patient/3", "en")
        .withRow("Patient/3", "en")
        .withRow("Patient/3", "zh")
        .withRow("Patient/4", "fr")
        .withRow("Patient/4", "fr")
        .withRow("Patient/5", null)
=======
        .withEidColumn()
        .withValueColumn(DataTypes.StringType)
        .withRow("Patient/abc1", makeEid(1), "en")
        .withRow("Patient/abc1", makeEid(0), "es")
        .withRow("Patient/abc2", makeEid(0), "de")
        .withRow("Patient/abc3", makeEid(2), "en")
        .withRow("Patient/abc3", makeEid(1), "en")
        .withRow("Patient/abc3", makeEid(0), "zh")
        .withRow("Patient/abc4", makeEid(1), "fr")
        .withRow("Patient/abc4", makeEid(0), "fr")
        .withRow("Patient/abc5", null, null)
>>>>>>> 4f543743
        .build();
    final ElementPath inputPath = new ElementPathBuilder()
        .fhirType(FHIRDefinedType.STRING)
        .dataset(dataset)
        .idAndValueColumns()
        .eidColumn()
        .singular(false)
        .build();

    // Build an expression which represents the argument to the function.
    final Dataset<Row> argumentDataset = inputPath.getDataset()
        .withColumn("value", inputPath.getValueColumn().equalTo("en"));
    final ElementPath argumentExpression = new ElementPathBuilder()
        .fhirType(FHIRDefinedType.BOOLEAN)
        .dataset(argumentDataset)
        .idColumn(inputPath.getIdColumn())
        .valueColumn(argumentDataset.col("value"))
        .thisColumn(inputPath.makeThisColumn())
        .singular(true)
        .build();

    // Prepare the input to the function.
    final ParserContext parserContext = new ParserContextBuilder().build();
    final NamedFunctionInput whereInput = new NamedFunctionInput(parserContext,
        inputPath,
        Collections.singletonList(argumentExpression));

    // Execute the function.
    final NamedFunction whereFunction = NamedFunction.getInstance("where");
    final FhirPath result = whereFunction.invoke(whereInput);

    // Check the result dataset.
    final Dataset<Row> expectedDataset = new DatasetBuilder()
        .withIdColumn()
<<<<<<< HEAD
        .withColumn(DataTypes.StringType)
        .withRow("Patient/1", null)
        .withRow("Patient/1", "en")
        .withRow("Patient/2", null)
        .withRow("Patient/3", null)
        .withRow("Patient/3", "en")
        .withRow("Patient/3", "en")
        .withRow("Patient/4", null)
        .withRow("Patient/4", null)
        .withRow("Patient/5", null)
=======
        .withEidColumn()
        .withValueColumn(DataTypes.StringType)
        .withRow("Patient/abc1", makeEid(1), "en")
        .withRow("Patient/abc2", null, null)
        .withRow("Patient/abc3", makeEid(1), "en")
        .withRow("Patient/abc3", makeEid(2), "en")
        .withRow("Patient/abc4", null, null)
        .withRow("Patient/abc5", null, null)
>>>>>>> 4f543743
        .build();
    assertThat(result)
        .selectOrderedResultWithEid()
        .hasRows(expectedDataset);
  }

  @Test
  public void nullValuesAreNull() {
    // Build an expression which represents the input to the function.
    final Dataset<Row> dataset = new DatasetBuilder()
        .withIdColumn()
<<<<<<< HEAD
        .withColumn(DataTypes.StringType)
        .withRow("Patient/1", "en")
        .withRow("Patient/1", "es")
        .withRow("Patient/2", "de")
        .withRow("Patient/3", "en")
        .withRow("Patient/3", "en")
        .withRow("Patient/3", "zh")
        .withRow("Patient/4", "ar")
=======
        .withEidColumn()
        .withValueColumn(DataTypes.StringType)
        .withRow("Patient/abc1", makeEid(0), "en")
        .withRow("Patient/abc1", makeEid(1), "es")
        .withRow("Patient/abc2", makeEid(0), "de")
        .withRow("Patient/abc3", makeEid(0), "en")
        .withRow("Patient/abc3", makeEid(1), "en")
        .withRow("Patient/abc3", makeEid(2), "zh")
        .withRow("Patient/abc4", makeEid(0), "ar")
>>>>>>> 4f543743
        .build();
    final ElementPath inputPath = new ElementPathBuilder()
        .fhirType(FHIRDefinedType.STRING)
        .dataset(dataset)
        .idAndValueColumns()
        .eidColumn()
        .singular(false)
        .build();

    // Build an expression which represents the argument to the function.
    final Dataset<Row> argumentDataset = inputPath.getDataset()
        .withColumn("value",
            functions.when(inputPath.getValueColumn().equalTo("en"), null).otherwise(true));
    final ElementPath argumentPath = new ElementPathBuilder()
        .fhirType(FHIRDefinedType.BOOLEAN)
        .dataset(argumentDataset)
        .idColumn(inputPath.getIdColumn())
        .valueColumn(argumentDataset.col("value"))
        .thisColumn(inputPath.makeThisColumn())
        .singular(true)
        .build();

    // Prepare the input to the function.
    final ParserContext parserContext = new ParserContextBuilder().build();
    final NamedFunctionInput whereInput = new NamedFunctionInput(parserContext,
        inputPath, Collections.singletonList(argumentPath));

    // Execute the function.
    final NamedFunction whereFunction = NamedFunction.getInstance("where");
    final FhirPath result = whereFunction.invoke(whereInput);

    // Check the result dataset.
    final Dataset<Row> expectedDataset = new DatasetBuilder()
        .withIdColumn()
<<<<<<< HEAD
        .withColumn(DataTypes.StringType)
        .withRow("Patient/1", null)
        .withRow("Patient/1", "es")
        .withRow("Patient/2", "de")
        .withRow("Patient/3", null)
        .withRow("Patient/3", null)
        .withRow("Patient/3", "zh")
        .withRow("Patient/4", "ar")
=======
        .withEidColumn()
        .withValueColumn(DataTypes.StringType)
        .withRow("Patient/abc1", makeEid(1), "es")
        .withRow("Patient/abc2", makeEid(0), "de")
        .withRow("Patient/abc3", makeEid(2), "zh")
        .withRow("Patient/abc4", makeEid(0), "ar")
>>>>>>> 4f543743
        .build();
    assertThat(result)
        .selectOrderedResultWithEid()
        .hasRows(expectedDataset);
  }

  @Test
  public void throwsErrorIfMoreThanOneArgument() {
    final ResourcePath input = new ResourcePathBuilder().build();
    final ElementPath argument1 = new ElementPathBuilder()
        .expression("$this.gender = 'female'")
        .fhirType(FHIRDefinedType.BOOLEAN)
        .build();
    final ElementPath argument2 = new ElementPathBuilder()
        .expression("$this.gender != 'male'")
        .fhirType(FHIRDefinedType.BOOLEAN)
        .build();

    final ParserContext parserContext = new ParserContextBuilder().build();
    final NamedFunctionInput whereInput = new NamedFunctionInput(parserContext, input,
        Arrays.asList(argument1, argument2));

    final NamedFunction whereFunction = NamedFunction.getInstance("where");
    final InvalidUserInputError error = assertThrows(
        InvalidUserInputError.class,
        () -> whereFunction.invoke(whereInput));
    assertEquals("where function accepts one argument", error.getMessage());
  }

  @Test
  public void throwsErrorIfArgumentNotBoolean() {
    final ResourcePath input = new ResourcePathBuilder().build();
    final ElementPath argument = new ElementPathBuilder()
        .expression("$this.gender")
        .fhirType(FHIRDefinedType.STRING)
        .build();

    final ParserContext parserContext = new ParserContextBuilder().build();
    final NamedFunctionInput whereInput = new NamedFunctionInput(parserContext, input,
        Collections.singletonList(argument));

    final NamedFunction whereFunction = NamedFunction.getInstance("where");
    final InvalidUserInputError error = assertThrows(
        InvalidUserInputError.class,
        () -> whereFunction.invoke(whereInput));
    assertEquals(
        "Argument to where function must be a singular Boolean: $this.gender",
        error.getMessage());
  }

  @Test
  public void throwsErrorIfArgumentNotSingular() {
    final ResourcePath input = new ResourcePathBuilder().build();
    final ElementPath argument = new ElementPathBuilder()
        .expression("$this.communication.preferred")
        .fhirType(FHIRDefinedType.BOOLEAN)
        .singular(false)
        .build();

    final ParserContext parserContext = new ParserContextBuilder().build();
    final NamedFunctionInput whereInput = new NamedFunctionInput(parserContext, input,
        Collections.singletonList(argument));

    final NamedFunction whereFunction = NamedFunction.getInstance("where");
    final InvalidUserInputError error = assertThrows(
        InvalidUserInputError.class,
        () -> whereFunction.invoke(whereInput));
    assertEquals(
        "Argument to where function must be a singular Boolean: $this.communication.preferred",
        error.getMessage());
  }

  @Test
  public void throwsErrorIfArgumentIsLiteral() {
    final ResourcePath input = new ResourcePathBuilder().build();
    final BooleanLiteralPath argument = BooleanLiteralPath
        .fromString("true", input);

    final ParserContext parserContext = new ParserContextBuilder().build();
    final NamedFunctionInput whereInput = new NamedFunctionInput(parserContext, input,
        Collections.singletonList(argument));

    final NamedFunction whereFunction = NamedFunction.getInstance("where");
    final InvalidUserInputError error = assertThrows(
        InvalidUserInputError.class,
        () -> whereFunction.invoke(whereInput));
    assertEquals(
        "Argument to where function cannot be a literal: true",
        error.getMessage());
  }

}<|MERGE_RESOLUTION|>--- conflicted
+++ resolved
@@ -7,11 +7,8 @@
 package au.csiro.pathling.fhirpath.function;
 
 import static au.csiro.pathling.test.assertions.Assertions.assertThat;
-<<<<<<< HEAD
+import static au.csiro.pathling.test.builders.DatasetBuilder.makeEid;
 import static au.csiro.pathling.utilities.Strings.randomAlias;
-=======
-import static au.csiro.pathling.test.builders.DatasetBuilder.makeEid;
->>>>>>> 4f543743
 import static org.junit.jupiter.api.Assertions.assertEquals;
 import static org.junit.jupiter.api.Assertions.assertThrows;
 
@@ -27,14 +24,10 @@
 import au.csiro.pathling.test.builders.ResourcePathBuilder;
 import java.util.Arrays;
 import java.util.Collections;
-<<<<<<< HEAD
 import org.apache.spark.sql.Dataset;
 import org.apache.spark.sql.Row;
+import org.apache.spark.sql.RowFactory;
 import org.apache.spark.sql.functions;
-=======
-import java.util.Optional;
-import org.apache.spark.sql.*;
->>>>>>> 4f543743
 import org.apache.spark.sql.types.DataTypes;
 import org.hl7.fhir.r4.model.Enumerations.FHIRDefinedType;
 import org.junit.jupiter.api.Tag;
@@ -53,48 +46,25 @@
     final String statusColumn = randomAlias();
     final Dataset<Row> inputDataset = new DatasetBuilder()
         .withIdColumn()
-<<<<<<< HEAD
+        .withEidColumn()
         .withIdColumn()
         .withColumn(statusColumn, DataTypes.StringType)
-        .withRow("Patient/1", "Encounter/1", "in-progress")
-        .withRow("Patient/1", "Encounter/2", "finished")
-        .withRow("Patient/2", "Encounter/3", "in-progress")
-        .withRow("Patient/3", "Encounter/4", "in-progress")
-        .withRow("Patient/3", "Encounter/5", "finished")
-        .withRow("Patient/4", "Encounter/6", "finished")
-        .withRow("Patient/4", "Encounter/7", "finished")
-        .withRow("Patient/5", null, null)
+        .withRow("Patient/1", makeEid(1), "Encounter/1", "in-progress")
+        .withRow("Patient/1", makeEid(0), "Encounter/2", "finished")
+        .withRow("Patient/2", makeEid(0), "Encounter/3", "in-progress")
+        .withRow("Patient/3", makeEid(1), "Encounter/4", "in-progress")
+        .withRow("Patient/3", makeEid(0), "Encounter/5", "finished")
+        .withRow("Patient/4", makeEid(1), "Encounter/6", "finished")
+        .withRow("Patient/4", makeEid(0), "Encounter/7", "finished")
+        .withRow("Patient/5", makeEid(1), "Encounter/8", "in-progress")
+        .withRow("Patient/5", makeEid(0), "Encounter/9", "in-progress")
+        .withRow("Patient/6", null, null)
         .build();
     final ResourcePath inputPath = new ResourcePathBuilder()
         .expression("reverseResolve(Encounter.subject)")
         .dataset(inputDataset)
         .idAndValueColumns()
         .buildCustom();
-=======
-        .withEidColumn()
-        .withStructTypeColumns(encounterStruct)
-        .withRow("Patient/abc1", makeEid(1), RowFactory.create("Encounter/abc1", "in-progress"))
-        .withRow("Patient/abc1", makeEid(0), RowFactory.create("Encounter/abc2", "finished"))
-        .withRow("Patient/abc2", makeEid(0), RowFactory.create("Encounter/abc3", "in-progress"))
-        .withRow("Patient/abc3", makeEid(1), RowFactory.create("Encounter/abc4", "in-progress"))
-        .withRow("Patient/abc3", makeEid(0), RowFactory.create("Encounter/abc5", "finished"))
-        .withRow("Patient/abc4", makeEid(1), RowFactory.create("Encounter/abc6", "finished"))
-        .withRow("Patient/abc4", makeEid(0), RowFactory.create("Encounter/abc7", "finished"))
-        .withRow("Patient/abc5", makeEid(1), RowFactory.create("Encounter/abc8", "in-progress"))
-        .withRow("Patient/abc5", makeEid(0), RowFactory.create("Encounter/abc9", "in-progress"))
-        .withRow("Patient/abc6", null, null)
-        .buildWithStructValue();
-    final IdAndValueColumns inputIdAndValue = SparkHelpers.getIdAndValueColumns(inputDataset);
-    final Column eidColumn = SparkHelpers.getEidColumn(inputDataset);
-
-    final ResourceDefinition resourceDefinition = new ResourceDefinition(ResourceType.ENCOUNTER,
-        FhirHelpers.getFhirContext().getResourceDefinition(Encounter.class));
-
-    final ResourcePath inputPath = new ResourcePath("reverseResolve(Encounter.subject)",
-        inputDataset, Optional.of(inputIdAndValue.getId()), Optional.of(eidColumn),
-        inputIdAndValue.getValue(), false,
-        Optional.empty(), resourceDefinition);
->>>>>>> 4f543743
 
     // Build an expression which represents the argument to the function. We assume that the value
     // column from the input dataset is also present within the argument dataset.
@@ -118,32 +88,28 @@
     final NamedFunction whereFunction = NamedFunction.getInstance("where");
     final FhirPath result = whereFunction.invoke(whereInput);
 
+    // @TODO: WHERE ON EMPTY COLLECTIONS
+    // .withRow("Patient/1", null)
+    // .withRow("Patient/1", "Patient/1")
+    // .withRow("Patient/2", "Patient/2")
+    // .withRow("Patient/3", null)
+    // .withRow("Patient/3", "Patient/3")
+    // .withRow("Patient/4", null)
+    // .withRow("Patient/4", null)
+    // .withRow("Patient/5", null)
+
     // Check the result dataset.
     final Dataset<Row> expectedDataset = new DatasetBuilder()
         .withIdColumn()
-<<<<<<< HEAD
-        .withColumn(DataTypes.StringType)
-        .withRow("Patient/1", null)
-        .withRow("Patient/1", "Patient/1")
-        .withRow("Patient/2", "Patient/2")
-        .withRow("Patient/3", null)
-        .withRow("Patient/3", "Patient/3")
-        .withRow("Patient/4", null)
-        .withRow("Patient/4", null)
-        .withRow("Patient/5", null)
-        .build();
-=======
-        .withEidColumn()
-        .withStructTypeColumns(encounterStruct)
-        .withRow("Patient/abc1", makeEid(1), RowFactory.create("Encounter/abc1", "in-progress"))
-        .withRow("Patient/abc2", makeEid(0), RowFactory.create("Encounter/abc3", "in-progress"))
-        .withRow("Patient/abc3", makeEid(1), RowFactory.create("Encounter/abc4", "in-progress"))
-        .withRow("Patient/abc4", null, null)
-        .withRow("Patient/abc5", makeEid(0), RowFactory.create("Encounter/abc9", "in-progress"))
-        .withRow("Patient/abc5", makeEid(1), RowFactory.create("Encounter/abc8", "in-progress"))
-        .withRow("Patient/abc6", null, null)
+        .withEidColumn()
+        .withRow("Patient/1", makeEid(1), RowFactory.create("Encounter/abc1", "in-progress"))
+        .withRow("Patient/2", makeEid(0), RowFactory.create("Encounter/abc3", "in-progress"))
+        .withRow("Patient/3", makeEid(1), RowFactory.create("Encounter/abc4", "in-progress"))
+        .withRow("Patient/4", null, null)
+        .withRow("Patient/5", makeEid(0), RowFactory.create("Encounter/abc9", "in-progress"))
+        .withRow("Patient/5", makeEid(1), RowFactory.create("Encounter/abc8", "in-progress"))
+        .withRow("Patient/6", null, null)
         .buildWithStructValue();
->>>>>>> 4f543743
     assertThat(result)
         .selectOrderedResultWithEid()
         .hasRows(expectedDataset);
@@ -154,30 +120,17 @@
     // Build an expression which represents the input to the function.
     final Dataset<Row> dataset = new DatasetBuilder()
         .withIdColumn()
-<<<<<<< HEAD
+        .withEidColumn()
         .withColumn(DataTypes.StringType)
-        .withRow("Patient/1", "en")
-        .withRow("Patient/1", "es")
-        .withRow("Patient/2", "de")
-        .withRow("Patient/3", "en")
-        .withRow("Patient/3", "en")
-        .withRow("Patient/3", "zh")
-        .withRow("Patient/4", "fr")
-        .withRow("Patient/4", "fr")
-        .withRow("Patient/5", null)
-=======
-        .withEidColumn()
-        .withValueColumn(DataTypes.StringType)
-        .withRow("Patient/abc1", makeEid(1), "en")
-        .withRow("Patient/abc1", makeEid(0), "es")
-        .withRow("Patient/abc2", makeEid(0), "de")
-        .withRow("Patient/abc3", makeEid(2), "en")
-        .withRow("Patient/abc3", makeEid(1), "en")
-        .withRow("Patient/abc3", makeEid(0), "zh")
-        .withRow("Patient/abc4", makeEid(1), "fr")
-        .withRow("Patient/abc4", makeEid(0), "fr")
-        .withRow("Patient/abc5", null, null)
->>>>>>> 4f543743
+        .withRow("Patient/1", makeEid(1), "en")
+        .withRow("Patient/1", makeEid(0), "es")
+        .withRow("Patient/2", makeEid(0), "de")
+        .withRow("Patient/3", makeEid(2), "en")
+        .withRow("Patient/3", makeEid(1), "en")
+        .withRow("Patient/3", makeEid(0), "zh")
+        .withRow("Patient/4", makeEid(1), "fr")
+        .withRow("Patient/4", makeEid(0), "fr")
+        .withRow("Patient/5", null, null)
         .build();
     final ElementPath inputPath = new ElementPathBuilder()
         .fhirType(FHIRDefinedType.STRING)
@@ -209,30 +162,28 @@
     final NamedFunction whereFunction = NamedFunction.getInstance("where");
     final FhirPath result = whereFunction.invoke(whereInput);
 
+    // @TODO: WHERE ON EMPTY COLLECTIONS
+    // .withRow("Patient/1", null)
+    // .withRow("Patient/1", "en")
+    // .withRow("Patient/2", null)
+    // .withRow("Patient/3", null)
+    // .withRow("Patient/3", "en")
+    // .withRow("Patient/3", "en")
+    // .withRow("Patient/4", null)
+    // .withRow("Patient/4", null)
+    // .withRow("Patient/5", null)
+
     // Check the result dataset.
     final Dataset<Row> expectedDataset = new DatasetBuilder()
         .withIdColumn()
-<<<<<<< HEAD
+        .withEidColumn()
         .withColumn(DataTypes.StringType)
-        .withRow("Patient/1", null)
-        .withRow("Patient/1", "en")
-        .withRow("Patient/2", null)
-        .withRow("Patient/3", null)
-        .withRow("Patient/3", "en")
-        .withRow("Patient/3", "en")
-        .withRow("Patient/4", null)
-        .withRow("Patient/4", null)
-        .withRow("Patient/5", null)
-=======
-        .withEidColumn()
-        .withValueColumn(DataTypes.StringType)
         .withRow("Patient/abc1", makeEid(1), "en")
         .withRow("Patient/abc2", null, null)
         .withRow("Patient/abc3", makeEid(1), "en")
         .withRow("Patient/abc3", makeEid(2), "en")
         .withRow("Patient/abc4", null, null)
         .withRow("Patient/abc5", null, null)
->>>>>>> 4f543743
         .build();
     assertThat(result)
         .selectOrderedResultWithEid()
@@ -244,26 +195,15 @@
     // Build an expression which represents the input to the function.
     final Dataset<Row> dataset = new DatasetBuilder()
         .withIdColumn()
-<<<<<<< HEAD
+        .withEidColumn()
         .withColumn(DataTypes.StringType)
-        .withRow("Patient/1", "en")
-        .withRow("Patient/1", "es")
-        .withRow("Patient/2", "de")
-        .withRow("Patient/3", "en")
-        .withRow("Patient/3", "en")
-        .withRow("Patient/3", "zh")
-        .withRow("Patient/4", "ar")
-=======
-        .withEidColumn()
-        .withValueColumn(DataTypes.StringType)
-        .withRow("Patient/abc1", makeEid(0), "en")
-        .withRow("Patient/abc1", makeEid(1), "es")
-        .withRow("Patient/abc2", makeEid(0), "de")
-        .withRow("Patient/abc3", makeEid(0), "en")
-        .withRow("Patient/abc3", makeEid(1), "en")
-        .withRow("Patient/abc3", makeEid(2), "zh")
-        .withRow("Patient/abc4", makeEid(0), "ar")
->>>>>>> 4f543743
+        .withRow("Patient/1", makeEid(0), "en")
+        .withRow("Patient/1", makeEid(1), "es")
+        .withRow("Patient/2", makeEid(0), "de")
+        .withRow("Patient/3", makeEid(0), "en")
+        .withRow("Patient/3", makeEid(1), "en")
+        .withRow("Patient/3", makeEid(2), "zh")
+        .withRow("Patient/4", makeEid(0), "ar")
         .build();
     final ElementPath inputPath = new ElementPathBuilder()
         .fhirType(FHIRDefinedType.STRING)
@@ -295,26 +235,24 @@
     final NamedFunction whereFunction = NamedFunction.getInstance("where");
     final FhirPath result = whereFunction.invoke(whereInput);
 
+    // @TODO: WHERE ON EMPTY COLLECTIONS
+    // .withRow("Patient/1", null)
+    // .withRow("Patient/1", "es")
+    // .withRow("Patient/2", "de")
+    // .withRow("Patient/3", null)
+    // .withRow("Patient/3", null)
+    // .withRow("Patient/3", "zh")
+    // .withRow("Patient/4", "ar")
+
     // Check the result dataset.
     final Dataset<Row> expectedDataset = new DatasetBuilder()
         .withIdColumn()
-<<<<<<< HEAD
+        .withEidColumn()
         .withColumn(DataTypes.StringType)
-        .withRow("Patient/1", null)
-        .withRow("Patient/1", "es")
-        .withRow("Patient/2", "de")
-        .withRow("Patient/3", null)
-        .withRow("Patient/3", null)
-        .withRow("Patient/3", "zh")
-        .withRow("Patient/4", "ar")
-=======
-        .withEidColumn()
-        .withValueColumn(DataTypes.StringType)
         .withRow("Patient/abc1", makeEid(1), "es")
         .withRow("Patient/abc2", makeEid(0), "de")
         .withRow("Patient/abc3", makeEid(2), "zh")
         .withRow("Patient/abc4", makeEid(0), "ar")
->>>>>>> 4f543743
         .build();
     assertThat(result)
         .selectOrderedResultWithEid()
