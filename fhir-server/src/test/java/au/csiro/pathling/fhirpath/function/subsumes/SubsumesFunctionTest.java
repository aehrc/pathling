/*
 * Copyright © 2018-2020, Commonwealth Scientific and Industrial Research
 * Organisation (CSIRO) ABN 41 687 119 230. Licensed under the CSIRO Open Source
 * Software Licence Agreement.
 */

package au.csiro.pathling.fhirpath.function.subsumes;

import static au.csiro.pathling.test.assertions.Assertions.assertThat;
import static au.csiro.pathling.test.builders.DatasetBuilder.makeEid;
import static au.csiro.pathling.test.helpers.SparkHelpers.codeableConceptStructType;
import static au.csiro.pathling.test.helpers.SparkHelpers.codingStructType;
import static au.csiro.pathling.test.helpers.SparkHelpers.rowFromCodeableConcept;
import static au.csiro.pathling.test.helpers.SparkHelpers.rowFromCoding;
import static org.junit.jupiter.api.Assertions.assertEquals;
import static org.junit.jupiter.api.Assertions.assertThrows;
import static org.mockito.ArgumentMatchers.any;
import static org.mockito.Mockito.mock;
import static org.mockito.Mockito.when;

import au.csiro.pathling.errors.InvalidUserInputError;
import au.csiro.pathling.fhir.TerminologyClient;
import au.csiro.pathling.fhir.TerminologyClientFactory;
import au.csiro.pathling.fhirpath.FhirPath;
import au.csiro.pathling.fhirpath.NonLiteralPath;
import au.csiro.pathling.fhirpath.element.BooleanPath;
import au.csiro.pathling.fhirpath.element.CodingPath;
import au.csiro.pathling.fhirpath.element.ElementPath;
import au.csiro.pathling.fhirpath.function.NamedFunction;
import au.csiro.pathling.fhirpath.function.NamedFunctionInput;
import au.csiro.pathling.fhirpath.literal.CodingLiteralPath;
import au.csiro.pathling.fhirpath.literal.StringLiteralPath;
import au.csiro.pathling.fhirpath.parser.ParserContext;
import au.csiro.pathling.test.assertions.DatasetAssert;
import au.csiro.pathling.test.assertions.FhirPathAssertion;
import au.csiro.pathling.test.builders.DatasetBuilder;
import au.csiro.pathling.test.builders.ElementPathBuilder;
import au.csiro.pathling.test.builders.ParserContextBuilder;
import au.csiro.pathling.test.fixtures.ConceptMapEntry;
import au.csiro.pathling.test.fixtures.ConceptMapFixtures;
import java.util.Arrays;
import java.util.Collections;
import java.util.List;
import javax.annotation.Nonnull;
import org.apache.spark.sql.Dataset;
import org.apache.spark.sql.Row;
import org.apache.spark.sql.types.DataTypes;
import org.hl7.fhir.r4.model.CodeableConcept;
import org.hl7.fhir.r4.model.Coding;
import org.hl7.fhir.r4.model.ConceptMap;
import org.hl7.fhir.r4.model.Enumerations.FHIRDefinedType;
import org.junit.jupiter.api.BeforeEach;
import org.junit.jupiter.api.Tag;
import org.junit.jupiter.api.Test;
import org.mockito.Mockito;

/**
 * @author Piotr Szul
 */
@Tag("UnitTest")
public class SubsumesFunctionTest {

  private TerminologyClient terminologyClient;
  private TerminologyClientFactory terminologyClientFactory;

  private static final String TEST_SYSTEM = "uuid:1";

  private static final Coding CODING_SMALL = new Coding(TEST_SYSTEM, "SMALL", null);
  private static final Coding CODING_MEDIUM = new Coding(TEST_SYSTEM, "MEDIUM", null);
  private static final Coding CODING_LARGE = new Coding(TEST_SYSTEM, "LARGE", null);
  private static final Coding CODING_OTHER1 = new Coding(TEST_SYSTEM, "OTHER1", null);
  private static final Coding CODING_OTHER2 = new Coding(TEST_SYSTEM, "OTHER2", null);
  private static final Coding CODING_OTHER3 = new Coding(TEST_SYSTEM, "OTHER3", null);
  private static final Coding CODING_OTHER4 = new Coding(TEST_SYSTEM, "OTHER4", null);
  private static final Coding CODING_OTHER5 = new Coding(TEST_SYSTEM, "OTHER5", null);

  private static final String RES_ID1 = "Condition/xyz1";
  private static final String RES_ID2 = "Condition/xyz2";
  private static final String RES_ID3 = "Condition/xyz3";
  private static final String RES_ID4 = "Condition/xyz4";
  private static final String RES_ID5 = "Condition/xyz5";

  // coding_large -- subsumes --> coding_medium --> subsumes --> coding_small
  private static final ConceptMap MAP_LARGE_MEDIUM_SMALL =
      ConceptMapFixtures.createConceptMap(ConceptMapEntry.subsumesOf(CODING_MEDIUM, CODING_LARGE),
          ConceptMapEntry.specializesOf(CODING_MEDIUM, CODING_SMALL));

  private static final List<String> ALL_RES_IDS =
      Arrays.asList(RES_ID1, RES_ID2, RES_ID3, RES_ID4, RES_ID5);

  private static Row codeableConceptRowFromCoding(final Coding coding) {
    return codeableConceptRowFromCoding(coding, CODING_OTHER4);
  }

  private static Row codeableConceptRowFromCoding(final Coding coding, final Coding otherCoding) {
    return rowFromCodeableConcept(new CodeableConcept(coding).addCoding(otherCoding));
  }

  @BeforeEach
  public void setUp() {
    // NOTE: We need to make TerminologyClient mock serializable so that the TerminologyClientFactory
    // mock is serializable too.
    terminologyClient = mock(TerminologyClient.class, Mockito.withSettings().serializable());
    terminologyClientFactory = mock(TerminologyClientFactory.class,
        Mockito.withSettings().serializable());
    when(terminologyClientFactory.build(any())).thenReturn(terminologyClient);
    when(terminologyClient.closure(any(), any())).thenReturn(MAP_LARGE_MEDIUM_SMALL);
  }

  private static CodingPath createCodingInput() {
    final Dataset<Row> dataset = new DatasetBuilder()
        .withIdColumn()
        .withEidColumn()
        .withStructTypeColumns(codingStructType())
        .withRow(RES_ID1, makeEid(1), rowFromCoding(CODING_SMALL))
        .withRow(RES_ID2, makeEid(1), rowFromCoding(CODING_MEDIUM))
        .withRow(RES_ID3, makeEid(1), rowFromCoding(CODING_LARGE))
        .withRow(RES_ID4, makeEid(1), rowFromCoding(CODING_OTHER1))
        .withRow(RES_ID5, null, null /* NULL coding value */)
        .withRow(RES_ID1, makeEid(0), rowFromCoding(CODING_OTHER2))
        .withRow(RES_ID2, makeEid(0), rowFromCoding(CODING_OTHER2))
        .withRow(RES_ID3, makeEid(0), rowFromCoding(CODING_OTHER2))
        .withRow(RES_ID4, makeEid(0), rowFromCoding(CODING_OTHER2))
        .buildWithStructValue();
    final ElementPath inputExpression = new ElementPathBuilder()
        .fhirType(FHIRDefinedType.CODING)
        .dataset(dataset)
        .idAndValueColumns()
        .eidColumn()
        .singular(false)
        .build();

    return (CodingPath) inputExpression;
  }

  private static CodingPath createSingularCodingInput() {
    final Dataset<Row> dataset = new DatasetBuilder()
        .withIdColumn()
        .withStructTypeColumns(codingStructType())
        .withRow(RES_ID1, rowFromCoding(CODING_SMALL))
        .withRow(RES_ID2, rowFromCoding(CODING_MEDIUM))
        .withRow(RES_ID3, rowFromCoding(CODING_LARGE))
        .withRow(RES_ID4, rowFromCoding(CODING_OTHER1))
        .withRow(RES_ID5, null /* NULL coding value */)
        .buildWithStructValue();
    final ElementPath inputExpression = new ElementPathBuilder()
        .fhirType(FHIRDefinedType.CODING)
        .dataset(dataset)
        .idAndValueColumns()
        .singular(true)
        .build();

    return (CodingPath) inputExpression;
  }


  private static ElementPath createCodeableConceptInput() {
    final Dataset<Row> dataset = new DatasetBuilder()
        .withIdColumn()
        .withEidColumn()
        .withStructTypeColumns(codeableConceptStructType())
        .withRow(RES_ID1, makeEid(1), codeableConceptRowFromCoding(CODING_SMALL))
        .withRow(RES_ID2, makeEid(1), codeableConceptRowFromCoding(CODING_MEDIUM))
        .withRow(RES_ID3, makeEid(1), codeableConceptRowFromCoding(CODING_LARGE))
        .withRow(RES_ID4, makeEid(1), codeableConceptRowFromCoding(CODING_OTHER1))
        .withRow(RES_ID5, null, null /* NULL codeable concept value */)
        .withRow(RES_ID1, makeEid(0), codeableConceptRowFromCoding(CODING_OTHER2))
        .withRow(RES_ID2, makeEid(0), codeableConceptRowFromCoding(CODING_OTHER2))
        .withRow(RES_ID3, makeEid(0), codeableConceptRowFromCoding(CODING_OTHER2))
        .withRow(RES_ID4, makeEid(0), codeableConceptRowFromCoding(CODING_OTHER2))
        .buildWithStructValue();

    return new ElementPathBuilder()
        .fhirType(FHIRDefinedType.CODEABLECONCEPT)
        .dataset(dataset)
        .idAndValueColumns()
        .eidColumn()
        .singular(false)
        .build();
  }

  private static CodingLiteralPath createLiteralArgOrInput() {
    final Dataset<Row> literalContextDataset = new DatasetBuilder()
        .withIdColumn()
        .withColumn(DataTypes.BooleanType)
        .withIdsAndValue(false, ALL_RES_IDS)
        .build();
    final ElementPath literalContext = new ElementPathBuilder()
        .dataset(literalContextDataset)
        .idAndValueColumns()
        .build();

    return CodingLiteralPath.fromString(CODING_MEDIUM.getSystem() + "|" + CODING_MEDIUM.getCode(),
        literalContext);
  }

  private static CodingPath createCodingArg() {
    final Dataset<Row> dataset = new DatasetBuilder()
        .withIdColumn()
        .withStructTypeColumns(codingStructType())
        .withIdValueRows(ALL_RES_IDS, id -> rowFromCoding(CODING_MEDIUM))
        .withIdValueRows(ALL_RES_IDS, id -> rowFromCoding(CODING_OTHER3))
        .buildWithStructValue();
    final ElementPath argument = new ElementPathBuilder()
        .fhirType(FHIRDefinedType.CODING)
        .dataset(dataset)
        .idAndValueColumns()
        .build();

    return (CodingPath) argument;
  }

  private static ElementPath createCodeableConceptArg() {
    final Dataset<Row> dataset = new DatasetBuilder()
        .withIdColumn()
        .withStructTypeColumns(codeableConceptStructType())
        .withIdValueRows(ALL_RES_IDS,
            id -> codeableConceptRowFromCoding(CODING_MEDIUM, CODING_OTHER5))
        .withIdValueRows(ALL_RES_IDS,
            id -> codeableConceptRowFromCoding(CODING_OTHER3, CODING_OTHER5))
        .buildWithStructValue();

    return new ElementPathBuilder()
        .fhirType(FHIRDefinedType.CODEABLECONCEPT)
        .dataset(dataset)
        .idAndValueColumns()
        .build();
  }

  private static CodingPath createNullCodingArg() {
    final Dataset<Row> dataset = new DatasetBuilder()
        .withIdColumn()
        .withStructTypeColumns(codingStructType())
        .withIdValueRows(ALL_RES_IDS, id -> null)
        .buildWithStructValue();

    final ElementPath argument = new ElementPathBuilder()
        .fhirType(FHIRDefinedType.CODING)
        .dataset(dataset)
        .idAndValueColumns()
        .build();

    return (CodingPath) argument;
  }

  private static DatasetBuilder expectedSubsumes() {
    return new DatasetBuilder()
        .withIdColumn()
<<<<<<< HEAD
        .withColumn(DataTypes.BooleanType)
        .withRow(RES_ID1, false)
        .withRow(RES_ID1, false)
        .withRow(RES_ID2, true)
        .withRow(RES_ID2, false)
        .withRow(RES_ID3, true)
        .withRow(RES_ID3, false)
        .withRow(RES_ID4, false)
        .withRow(RES_ID4, false)
        .withRow(RES_ID5, null);
=======
        .withEidColumn()
        .withValueColumn(DataTypes.BooleanType)
        .withRow(RES_ID1, makeEid(0), false)
        .withRow(RES_ID1, makeEid(1), false)
        .withRow(RES_ID2, makeEid(0), false)
        .withRow(RES_ID2, makeEid(1), true)
        .withRow(RES_ID3, makeEid(0), false)
        .withRow(RES_ID3, makeEid(1), true)
        .withRow(RES_ID4, makeEid(0), false)
        .withRow(RES_ID4, makeEid(1), false)
        .withRow(RES_ID5, null, null);
>>>>>>> 4f543743
  }

  private static DatasetBuilder expectedSubsumedBy() {
    return new DatasetBuilder()
        .withIdColumn()
<<<<<<< HEAD
        .withColumn(DataTypes.BooleanType)
        .withRow(RES_ID1, true)
        .withRow(RES_ID1, false)
        .withRow(RES_ID2, true)
        .withRow(RES_ID2, false)
        .withRow(RES_ID3, false)
        .withRow(RES_ID3, false)
        .withRow(RES_ID4, false)
        .withRow(RES_ID4, false)
        .withRow(RES_ID5, null);
=======
        .withEidColumn()
        .withValueColumn(DataTypes.BooleanType)
        .withRow(RES_ID1, makeEid(0), false)
        .withRow(RES_ID1, makeEid(1), true)
        .withRow(RES_ID2, makeEid(0), false)
        .withRow(RES_ID2, makeEid(1), true)
        .withRow(RES_ID3, makeEid(0), false)
        .withRow(RES_ID3, makeEid(1), false)
        .withRow(RES_ID4, makeEid(0), false)
        .withRow(RES_ID4, makeEid(1), false)
        .withRow(RES_ID5, null, null);
>>>>>>> 4f543743
  }

  @Nonnull
  private static DatasetBuilder expectedAllNonNull(final boolean result) {
    return new DatasetBuilder()
        .withIdColumn()
<<<<<<< HEAD
        .withColumn(DataTypes.BooleanType)
        .withRow(RES_ID1, result)
        .withRow(RES_ID1, result)
        .withRow(RES_ID2, result)
        .withRow(RES_ID2, result)
        .withRow(RES_ID3, result)
        .withRow(RES_ID3, result)
        .withRow(RES_ID4, result)
        .withRow(RES_ID4, result)
        .withRow(RES_ID5, null);
=======
        .withEidColumn()
        .withValueColumn(DataTypes.BooleanType)
        .withRow(RES_ID1, makeEid(0), result)
        .withRow(RES_ID1, makeEid(1), result)
        .withRow(RES_ID2, makeEid(0), result)
        .withRow(RES_ID2, makeEid(1), result)
        .withRow(RES_ID3, makeEid(0), result)
        .withRow(RES_ID3, makeEid(1), result)
        .withRow(RES_ID4, makeEid(0), result)
        .withRow(RES_ID4, makeEid(1), result)
        .withRow(RES_ID5, null, null);
>>>>>>> 4f543743
  }

  private FhirPathAssertion assertCallSuccess(final NamedFunction function,
      final NonLiteralPath inputExpression, final FhirPath argumentExpression) {
    final ParserContext parserContext = new ParserContextBuilder()
        .terminologyClient(terminologyClient)
        .terminologyClientFactory(terminologyClientFactory)
        .build();

    final NamedFunctionInput functionInput = new NamedFunctionInput(parserContext, inputExpression,
        Collections.singletonList(argumentExpression));
    final FhirPath result = function.invoke(functionInput);

    return assertThat(result)
        .isElementPath(BooleanPath.class)
        .preservesCardinalityOf(inputExpression);
  }

  private DatasetAssert assertSubsumesSuccess(final NonLiteralPath inputExpression,
      final FhirPath argumentExpression) {
    return assertCallSuccess(NamedFunction.getInstance("subsumes"), inputExpression,
        argumentExpression).selectOrderedResultWithEid();
  }

  private DatasetAssert assertSubsumedBySuccess(final NonLiteralPath inputExpression,
      final FhirPath argumentExpression) {
    return assertCallSuccess(NamedFunction.getInstance("subsumedBy"), inputExpression,
        argumentExpression).selectOrderedResultWithEid();
  }

  //
  // Test subsumes on selected pairs of argument types
  // (Coding, CodingLiteral) && (CodeableConcept, Coding) && (Literal, CodeableConcept)
  // plus (Coding, Coding)
  //
  @Test
  public void testSubsumesCodingWithLiteralCorrectly() {
    assertSubsumesSuccess(createCodingInput(), createLiteralArgOrInput())
        .hasRows(expectedSubsumes());
  }

  @Test
  public void testSubsumesCodeableConceptWithCodingCorrectly() {
    assertSubsumesSuccess(createCodeableConceptInput(), createCodingArg())
        .hasRows(expectedSubsumes());
  }

  @Test
  public void testSubsumesCodingWithCodingCorrectly() {
    assertSubsumesSuccess(createCodingInput(), createCodingArg()).hasRows(expectedSubsumes());
  }

  //
  // Test subsumedBy on selected pairs of argument types
  // (Coding, CodeableConcept) && (CodeableConcept, Literal) && (Literal, Coding)
  // plus (CodeableConcept, CodeableConcept)
  //

  @Test
  public void testSubsumedByCodingWithCodeableConceptCorrectly() {

    assertSubsumedBySuccess(createCodingInput(), createCodeableConceptArg())
        .hasRows(expectedSubsumedBy());
  }

  @Test
  public void testSubsumedByCodeableConceptWithLiteralCorrectly() {
    assertSubsumedBySuccess(createCodeableConceptInput(), createLiteralArgOrInput())
        .hasRows(expectedSubsumedBy());
  }

  @Test
  public void testSubsumedByCodeableConceptWithCodeableConceptCorrectly() {
    // call subsumedBy but expect subsumes result
    // because input is switched with argument
    assertSubsumedBySuccess(createCodeableConceptInput(), createCodeableConceptArg())
        .hasRows(expectedSubsumedBy());
  }

  //
  // Test against nulls
  //

  @Test
  public void testAllFalseWhenSubsumesNullCoding() {
    assertSubsumesSuccess(createCodingInput(), createNullCodingArg())
        .hasRows(expectedAllNonNull(false));
  }

  @Test
  public void testAllFalseWhenSubsumedByNullCoding() {
    assertSubsumedBySuccess(createCodeableConceptInput(), createNullCodingArg())
        .hasRows(expectedAllNonNull(false));
  }


  @Test
  public void testAllNonNullTrueWhenSubsumesItself() {

    final DatasetBuilder expectedResult = new DatasetBuilder()
        .withIdColumn()
        .withEidColumn()
        .withValueColumn(DataTypes.BooleanType)
        .withRow(RES_ID1, null, true)
        .withRow(RES_ID2, null, true)
        .withRow(RES_ID3, null, true)
        .withRow(RES_ID4, null, true)
        .withRow(RES_ID5, null, null);

    assertSubsumesSuccess(createSingularCodingInput(), createSingularCodingInput())
        .hasRows(expectedResult);
  }


  @Test
  public void testAllNonNullTrueSubsumedByItself() {
    assertSubsumedBySuccess(createCodeableConceptInput(), createCodeableConceptInput())
        .hasRows(expectedAllNonNull(true));
  }

  //
  // Test for various validation errors
  //

  @Test
  public void throwsErrorIfInputTypeIsUnsupported() {
    final ParserContext parserContext = new ParserContextBuilder()
        .terminologyClient(mock(TerminologyClient.class))
        .terminologyClientFactory(mock(TerminologyClientFactory.class))
        .build();

    final ElementPath argument = new ElementPathBuilder()
        .fhirType(FHIRDefinedType.CODEABLECONCEPT)
        .build();

    final ElementPath input = new ElementPathBuilder()
        .fhirType(FHIRDefinedType.STRING)
        .build();

    final NamedFunctionInput functionInput = new NamedFunctionInput(parserContext, input,
        Collections.singletonList(argument));
    final NamedFunction subsumesFunction = NamedFunction.getInstance("subsumedBy");
    final InvalidUserInputError error = assertThrows(
        InvalidUserInputError.class,
        () -> subsumesFunction.invoke(functionInput));
    assertEquals(
        "subsumedBy function accepts input of type Coding or CodeableConcept",
        error.getMessage());
  }

  @Test
  public void throwsErrorIfArgumentTypeIsUnsupported() {
    final ParserContext parserContext = new ParserContextBuilder()
        .terminologyClient(mock(TerminologyClient.class))
        .terminologyClientFactory(mock(TerminologyClientFactory.class))
        .build();

    final ElementPath input = new ElementPathBuilder()
        .fhirType(FHIRDefinedType.CODEABLECONCEPT)
        .build();
    final StringLiteralPath argument = StringLiteralPath
        .fromString("'str'", input);

    final NamedFunctionInput functionInput = new NamedFunctionInput(parserContext, input,
        Collections.singletonList(argument));
    final NamedFunction subsumesFunction = NamedFunction.getInstance("subsumes");
    final InvalidUserInputError error = assertThrows(
        InvalidUserInputError.class,
        () -> subsumesFunction.invoke(functionInput));
    assertEquals("subsumes function accepts argument of type Coding or CodeableConcept",
        error.getMessage());
  }


  @Test
  public void throwsErrorIfMoreThanOneArgument() {

    final ParserContext parserContext = new ParserContextBuilder()
        .terminologyClient(mock(TerminologyClient.class))
        .terminologyClientFactory(mock(TerminologyClientFactory.class))
        .build();

    final ElementPath input = new ElementPathBuilder()
        .fhirType(FHIRDefinedType.CODEABLECONCEPT)
        .build();

    final CodingLiteralPath argument1 = CodingLiteralPath
        .fromString(CODING_MEDIUM.getSystem() + "|" + CODING_MEDIUM.getCode(),
            input);

    final CodingLiteralPath argument2 = CodingLiteralPath
        .fromString(CODING_MEDIUM.getSystem() + "|" + CODING_MEDIUM.getCode(),
            input);

    final NamedFunctionInput functionInput = new NamedFunctionInput(parserContext, input,
        Arrays.asList(argument1, argument2));
    final NamedFunction subsumesFunction = NamedFunction.getInstance("subsumes");
    final InvalidUserInputError error = assertThrows(
        InvalidUserInputError.class,
        () -> subsumesFunction.invoke(functionInput));
    assertEquals("subsumes function accepts one argument of type Coding or CodeableConcept",
        error.getMessage());
  }

  @Test
  public void throwsErrorIfTerminologyServiceNotConfigured() {
    final ElementPath input = new ElementPathBuilder()
        .fhirType(FHIRDefinedType.CODEABLECONCEPT)
        .build();

    final CodingLiteralPath argument = CodingLiteralPath
        .fromString(CODING_MEDIUM.getSystem() + "|" + CODING_MEDIUM.getCode(),
            input);

    final ParserContext context = new ParserContextBuilder()
        .build();

    final NamedFunctionInput functionInput = new NamedFunctionInput(context, input,
        Collections.singletonList(argument));

    final InvalidUserInputError error = assertThrows(InvalidUserInputError.class,
        () -> new SubsumesFunction().invoke(functionInput));
    assertEquals(
        "Attempt to call terminology function subsumes when terminology service has not been configured",
        error.getMessage());
  }
}<|MERGE_RESOLUTION|>--- conflicted
+++ resolved
@@ -246,20 +246,8 @@
   private static DatasetBuilder expectedSubsumes() {
     return new DatasetBuilder()
         .withIdColumn()
-<<<<<<< HEAD
+        .withEidColumn()
         .withColumn(DataTypes.BooleanType)
-        .withRow(RES_ID1, false)
-        .withRow(RES_ID1, false)
-        .withRow(RES_ID2, true)
-        .withRow(RES_ID2, false)
-        .withRow(RES_ID3, true)
-        .withRow(RES_ID3, false)
-        .withRow(RES_ID4, false)
-        .withRow(RES_ID4, false)
-        .withRow(RES_ID5, null);
-=======
-        .withEidColumn()
-        .withValueColumn(DataTypes.BooleanType)
         .withRow(RES_ID1, makeEid(0), false)
         .withRow(RES_ID1, makeEid(1), false)
         .withRow(RES_ID2, makeEid(0), false)
@@ -269,26 +257,13 @@
         .withRow(RES_ID4, makeEid(0), false)
         .withRow(RES_ID4, makeEid(1), false)
         .withRow(RES_ID5, null, null);
->>>>>>> 4f543743
   }
 
   private static DatasetBuilder expectedSubsumedBy() {
     return new DatasetBuilder()
         .withIdColumn()
-<<<<<<< HEAD
+        .withEidColumn()
         .withColumn(DataTypes.BooleanType)
-        .withRow(RES_ID1, true)
-        .withRow(RES_ID1, false)
-        .withRow(RES_ID2, true)
-        .withRow(RES_ID2, false)
-        .withRow(RES_ID3, false)
-        .withRow(RES_ID3, false)
-        .withRow(RES_ID4, false)
-        .withRow(RES_ID4, false)
-        .withRow(RES_ID5, null);
-=======
-        .withEidColumn()
-        .withValueColumn(DataTypes.BooleanType)
         .withRow(RES_ID1, makeEid(0), false)
         .withRow(RES_ID1, makeEid(1), true)
         .withRow(RES_ID2, makeEid(0), false)
@@ -298,27 +273,14 @@
         .withRow(RES_ID4, makeEid(0), false)
         .withRow(RES_ID4, makeEid(1), false)
         .withRow(RES_ID5, null, null);
->>>>>>> 4f543743
   }
 
   @Nonnull
   private static DatasetBuilder expectedAllNonNull(final boolean result) {
     return new DatasetBuilder()
         .withIdColumn()
-<<<<<<< HEAD
+        .withEidColumn()
         .withColumn(DataTypes.BooleanType)
-        .withRow(RES_ID1, result)
-        .withRow(RES_ID1, result)
-        .withRow(RES_ID2, result)
-        .withRow(RES_ID2, result)
-        .withRow(RES_ID3, result)
-        .withRow(RES_ID3, result)
-        .withRow(RES_ID4, result)
-        .withRow(RES_ID4, result)
-        .withRow(RES_ID5, null);
-=======
-        .withEidColumn()
-        .withValueColumn(DataTypes.BooleanType)
         .withRow(RES_ID1, makeEid(0), result)
         .withRow(RES_ID1, makeEid(1), result)
         .withRow(RES_ID2, makeEid(0), result)
@@ -328,7 +290,6 @@
         .withRow(RES_ID4, makeEid(0), result)
         .withRow(RES_ID4, makeEid(1), result)
         .withRow(RES_ID5, null, null);
->>>>>>> 4f543743
   }
 
   private FhirPathAssertion assertCallSuccess(final NamedFunction function,
@@ -431,7 +392,7 @@
     final DatasetBuilder expectedResult = new DatasetBuilder()
         .withIdColumn()
         .withEidColumn()
-        .withValueColumn(DataTypes.BooleanType)
+        .withColumn(DataTypes.BooleanType)
         .withRow(RES_ID1, null, true)
         .withRow(RES_ID2, null, true)
         .withRow(RES_ID3, null, true)
