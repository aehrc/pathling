/*
 * Copyright © 2018-2021, Commonwealth Scientific and Industrial Research
 * Organisation (CSIRO) ABN 41 687 119 230. Licensed under the CSIRO Open Source
 * Software Licence Agreement.
 */

package au.csiro.pathling.fhirpath.parser;

import static au.csiro.pathling.test.assertions.Assertions.assertThat;
import static au.csiro.pathling.test.fixtures.PatientListBuilder.*;
import static au.csiro.pathling.test.helpers.TerminologyHelpers.CD_SNOMED_284551006;
import static au.csiro.pathling.test.helpers.TerminologyHelpers.CD_SNOMED_403190006;
import static au.csiro.pathling.test.helpers.TerminologyHelpers.setOfSimpleFrom;
import static org.junit.jupiter.api.Assertions.assertEquals;
import static org.junit.jupiter.api.Assertions.assertNotNull;
import static org.junit.jupiter.api.Assertions.assertThrows;
import static org.mockito.ArgumentMatchers.any;
import static org.mockito.ArgumentMatchers.anyBoolean;
import static org.mockito.ArgumentMatchers.eq;
import static org.mockito.Mockito.mock;
import static org.mockito.Mockito.when;

import au.csiro.pathling.errors.InvalidUserInputError;
import au.csiro.pathling.fhir.TerminologyServiceFactory;
import au.csiro.pathling.fhirpath.ResourcePath;
import au.csiro.pathling.fhirpath.element.BooleanPath;
import au.csiro.pathling.fhirpath.element.DatePath;
import au.csiro.pathling.fhirpath.element.IntegerPath;
import au.csiro.pathling.fhirpath.element.StringPath;
import au.csiro.pathling.fhirpath.encoding.SimpleCoding;
import au.csiro.pathling.fhirpath.literal.CodingLiteralPath;
import au.csiro.pathling.fhirpath.literal.DateLiteralPath;
import au.csiro.pathling.fhirpath.literal.DateTimeLiteralPath;
import au.csiro.pathling.fhirpath.literal.TimeLiteralPath;
import au.csiro.pathling.io.ResourceReader;
import au.csiro.pathling.terminology.ConceptTranslator;
import au.csiro.pathling.terminology.Relation;
import au.csiro.pathling.terminology.TerminologyService;
import au.csiro.pathling.test.SharedMocks;
import au.csiro.pathling.test.TimingExtension;
import au.csiro.pathling.test.assertions.FhirPathAssertion;
import au.csiro.pathling.test.builders.DatasetBuilder;
import au.csiro.pathling.test.builders.ParserContextBuilder;
import au.csiro.pathling.test.fixtures.ConceptTranslatorBuilder;
import au.csiro.pathling.test.fixtures.RelationBuilder;
import au.csiro.pathling.test.helpers.TerminologyHelpers;
import ca.uhn.fhir.context.FhirContext;
import java.io.File;
import java.io.IOException;
import java.net.MalformedURLException;
import java.net.URL;
import java.sql.Date;
import java.util.Arrays;
import java.util.HashSet;
import javax.annotation.Nonnull;
import org.apache.spark.sql.Dataset;
import org.apache.spark.sql.Row;
import org.apache.spark.sql.SparkSession;
import org.apache.spark.sql.types.DataTypes;
import org.hl7.fhir.r4.model.Coding;
import org.hl7.fhir.r4.model.Enumerations.ResourceType;
import org.junit.jupiter.api.BeforeEach;
import org.junit.jupiter.api.Tag;
import org.junit.jupiter.api.Test;
import org.junit.jupiter.api.extension.ExtendWith;
import org.springframework.beans.factory.annotation.Autowired;
import org.springframework.boot.test.context.SpringBootTest;

/**
 * @author Piotr Szul
 */
@SpringBootTest
@Tag("UnitTest")
@ExtendWith(TimingExtension.class)
public class ParserTest {

  @Autowired
  private SparkSession spark;

  @Autowired
  private FhirContext fhirContext;

  @Autowired
  private TerminologyService terminologyService;

  @Autowired
  private TerminologyServiceFactory terminologyServiceFactory;

  private Parser parser;
  private ResourceReader mockReader;

  @BeforeEach
  public void setUp() throws IOException {
    SharedMocks.resetAll();
    mockReader = mock(ResourceReader.class);
    mockResourceReader(ResourceType.PATIENT, ResourceType.CONDITION, ResourceType.ENCOUNTER,
        ResourceType.PROCEDURE, ResourceType.MEDICATIONREQUEST, ResourceType.OBSERVATION,
        ResourceType.DIAGNOSTICREPORT, ResourceType.ORGANIZATION);

    final ResourcePath subjectResource = ResourcePath
        .build(fhirContext, mockReader, ResourceType.PATIENT, ResourceType.PATIENT.toCode(), true);

    final ParserContext parserContext = new ParserContextBuilder(spark, fhirContext)
        .terminologyClientFactory(terminologyServiceFactory)
        .resourceReader(mockReader)
        .inputContext(subjectResource)
        .build();
    parser = new Parser(parserContext);
  }

  private void mockResourceReader(final ResourceType... resourceTypes)
      throws MalformedURLException {
    for (final ResourceType resourceType : resourceTypes) {
      final File parquetFile =
          new File("src/test/resources/test-data/parquet/" + resourceType.toCode() + ".parquet");
      final URL parquetUrl = parquetFile.getAbsoluteFile().toURI().toURL();
      assertNotNull(parquetUrl);
      final Dataset<Row> dataset = spark.read().parquet(parquetUrl.toString());
      when(mockReader.read(resourceType)).thenReturn(dataset);
      when(mockReader.getAvailableResourceTypes())
          .thenReturn(new HashSet<>(Arrays.asList(resourceTypes)));
    }
  }

  @SuppressWarnings("rawtypes")
  private FhirPathAssertion assertThatResultOf(final String expression) {
    return assertThat(parser.parse(expression));
  }

  @SuppressWarnings({"rawtypes", "SameParameterValue"})
  @Nonnull
  private FhirPathAssertion assertThatResultOf(@Nonnull final ResourceType resourceType,
      @Nonnull final String expression) {
    final ResourcePath subjectResource = ResourcePath
        .build(fhirContext, mockReader, resourceType, resourceType.toCode(), true);

    final ParserContext parserContext = new ParserContextBuilder(spark, fhirContext)
        .terminologyClientFactory(terminologyServiceFactory)
        .resourceReader(mockReader)
        .inputContext(subjectResource)
        .build();
    final Parser resourceParser = new Parser(parserContext);
    return assertThat(resourceParser.parse(expression));
  }

  @Test
  public void testContainsOperator() {
    assertThatResultOf("name.family contains 'Wuckert783'")
        .isElementPath(BooleanPath.class)
        .selectOrderedResult()
        .hasRows(allPatientsWithValue(spark, false)
            .changeValue(PATIENT_ID_9360820c, true));

    assertThatResultOf("name.suffix contains 'MD'")
        .isElementPath(BooleanPath.class)
        .selectOrderedResult()
        .hasRows(allPatientsWithValue(spark, false)
            .changeValue(PATIENT_ID_8ee183e2, true));
  }

  @Test
  public void testInOperator() {
    assertThatResultOf("'Wuckert783' in name.family")
        .isElementPath(BooleanPath.class)
        .selectOrderedResult()
        .hasRows(allPatientsWithValue(spark, false)
            .changeValue(PATIENT_ID_9360820c, true));

    assertThatResultOf("'MD' in name.suffix")
        .isElementPath(BooleanPath.class)
        .selectOrderedResult()
        .hasRows(allPatientsWithValue(spark, false)
            .changeValue(PATIENT_ID_8ee183e2, true));
  }

  @Test
  public void testCodingOperations() {
    // Check that membership operators for codings use strict equality rather than equivalence.
    // test unversioned
    assertThatResultOf(
        "maritalStatus.coding contains http://terminology.hl7.org/CodeSystem/v3-MaritalStatus|S")
        .isElementPath(BooleanPath.class)
        .selectOrderedResult()
        .hasRows(allPatientsWithValue(spark, false));

    // test versioned
    assertThatResultOf(
        "http://terminology.hl7.org/CodeSystem/v2-0203|v2.0.3|PPN in identifier.type.coding")
        .isElementPath(BooleanPath.class)
        .selectOrderedResult()
        .hasRows(allPatientsWithValue(spark, false));
  }

  @Test
  public void testDateTimeLiterals() {
    // Full DateTime.
    assertThatResultOf("@2015-02-04T14:34:28Z")
        .isLiteralPath(DateTimeLiteralPath.class)
        .hasExpression("@2015-02-04T14:34:28Z")
        .hasJavaValue(new Date(1423060468000L));

    // Date with no time component.
    assertThatResultOf("@2015-02-04")
        .isLiteralPath(DateLiteralPath.class)
        .hasExpression("@2015-02-04")
        .hasJavaValue(new Date(1423008000000L));
  }

  @Test
  public void testTimeLiterals() {
    // Full Time.
    assertThatResultOf("@T14:34:28")
        .isLiteralPath(TimeLiteralPath.class)
        .hasExpression("@T14:34:28")
        .hasJavaValue("14:34:28");

    // Hour only.
    assertThatResultOf("@T14")
        .isLiteralPath(TimeLiteralPath.class)
        .hasExpression("@T14")
        .hasJavaValue("14");
  }

  @Test
  public void testCodingLiterals() {
    // Coding literal form [system]|[code]
    final Coding expectedCoding =
        new Coding("http://terminology.hl7.org/CodeSystem/v3-MaritalStatus", "S", null);
    assertThatResultOf("http://terminology.hl7.org/CodeSystem/v3-MaritalStatus|S")
        .isLiteralPath(CodingLiteralPath.class)
        .hasExpression("http://terminology.hl7.org/CodeSystem/v3-MaritalStatus|S")
        .hasCodingValue(expectedCoding);

    // Coding literal form [system]|[code]|[version]
    final Coding expectedCodingWithVersion =
        new Coding("http://terminology.hl7.org/CodeSystem/v3-MaritalStatus", "S", null);
    expectedCodingWithVersion.setVersion("v1");
    assertThatResultOf("http://terminology.hl7.org/CodeSystem/v3-MaritalStatus|S|v1")
        .isLiteralPath(CodingLiteralPath.class)
        .hasExpression("http://terminology.hl7.org/CodeSystem/v3-MaritalStatus|S|v1")
        .hasCodingValue(expectedCodingWithVersion);
  }

  @Test
  public void testCountWithReverseResolve() {
    assertThatResultOf("reverseResolve(Condition.subject).code.coding.count()")
        .isElementPath(IntegerPath.class)
        .isSingular()
        .selectOrderedResult()
        .hasRows(
            allPatientsWithValue(spark, 8L)
                .changeValue(PATIENT_ID_121503c8, 10L)
                .changeValue(PATIENT_ID_2b36c1e2, 3L).changeValue(PATIENT_ID_7001ad9c, 5L)
                .changeValue(PATIENT_ID_9360820c, 16L).changeValue(PATIENT_ID_beff242e, 3L)
                .changeValue(PATIENT_ID_bbd33563, 10L));
  }

  @Test
  public void testCount() {
    final DatasetBuilder expectedCountResult =
        allPatientsWithValue(spark, 1L)
            .changeValue(PATIENT_ID_9360820c, 2L);
    assertThatResultOf("name.count()")
        .selectOrderedResult()
        .hasRows(expectedCountResult);

    assertThatResultOf("name.family.count()")
        .selectOrderedResult()
        .hasRows(expectedCountResult);

    assertThatResultOf("name.given.count()")
        .selectOrderedResult()
        .hasRows(expectedCountResult);

    assertThatResultOf("name.prefix.count()")
        .selectOrderedResult()
        .hasRows(expectedCountResult.changeValue(PATIENT_ID_bbd33563, 0L));
  }

  @Test
  public void testSubsumesAndSubsumedBy() {
    when(terminologyService.getSubsumesRelation(any())).thenReturn(Relation.equality());

    // Viral sinusitis (disorder) = http://snomed.info/sct|444814009 not in (PATIENT_ID_2b36c1e2,
    // PATIENT_ID_bbd33563, PATIENT_ID_7001ad9c)
    // Chronic sinusitis (disorder) = http://snomed.info/sct|40055000 in (PATIENT_ID_7001ad9c)

    // With empty concept map subsume should work as member of
    assertThatResultOf(
        "reverseResolve(Condition.subject).code.subsumes(http://snomed.info/sct|40055000)")
        .isElementPath(BooleanPath.class)
        .selectOrderedResult()
        .hasRows(spark, "responses/ParserTest/testSubsumesAndSubsumedBy-subsumes-empty.csv");

    assertThatResultOf(
        "reverseResolve(Condition.subject).code.subsumedBy(http://snomed.info/sct|40055000)")
        .isElementPath(BooleanPath.class)
        .selectOrderedResult()
        .hasRows(spark, "responses/ParserTest/testSubsumesAndSubsumedBy-subsumedBy-empty.csv");

    // on the same collection should return all True (even though one is CodeableConcept)
    assertThatResultOf(
        "reverseResolve(Condition.subject).code.coding.subsumes(%resource.reverseResolve(Condition.subject).code)")
        .selectOrderedResult()
        .hasRows(spark, "responses/ParserTest/testSubsumesAndSubsumedBy-subsumes-self.csv");

    // http://snomed.info/sct|444814009 -- subsumes --> http://snomed.info/sct|40055000
    when(terminologyService.getSubsumesRelation(any()))
        .thenReturn(TerminologyHelpers.REL_SNOMED_444814009_SUBSUMES_40055000);
    assertThatResultOf(
        "reverseResolve(Condition.subject).code.subsumes(http://snomed.info/sct|40055000)")
        .selectOrderedResult()
        .hasRows(spark, "responses/ParserTest/testSubsumesAndSubsumedBy-subsumes.csv");

    assertThatResultOf("reverseResolve(Condition.subject).code.subsumedBy"
        + "(http://snomed.info/sct|40055000|http://snomed.info/sct/32506021000036107/version/20200229)")
        .selectOrderedResult()
        .hasRows(spark, "responses/ParserTest/testSubsumesAndSubsumedBy-subsumedBy.csv");
  }

  @Test
  public void testWhereWithAggregateFunction() {
    assertThatResultOf("where($this.name.given.first() = 'Karina848').gender")
        .selectOrderedResult()
        .hasRows(allPatientsWithValue(spark, DataTypes.StringType, null)
            .changeValue(PATIENT_ID_9360820c, "female"));
  }

  /**
   * This tests that the value from the `$this` context gets preserved successfully, when used in
   * the "element" operand to the membership operator.
   */
  @Test
  public void testWhereWithContainsOperator() {
    assertThatResultOf("where($this.name.given contains 'Karina848').gender")
        .selectOrderedResult()
        .hasRows(allPatientsWithValue(spark, (String) null)
            .changeValue(PATIENT_ID_9360820c, "female"));
  }

  @Test
  public void testWhereWithSubsumes() {
    // Not a real subsumption - just works for this use case.
    // http://snomed.info/sct|284551006 -- subsumes --> http://snomed.info/sct|40055000
    when(terminologyService.getSubsumesRelation(any()))
        .thenReturn(RelationBuilder.empty().add(TerminologyHelpers.CD_SNOMED_VER_284551006,
            TerminologyHelpers.CD_SNOMED_VER_40055000).build());

    assertThatResultOf(
        "where($this.reverseResolve(Condition.subject).code"
            + ".subsumedBy(http://snomed.info/sct|284551006) contains true).gender")
        .selectOrderedResult()
        .hasRows(allPatientsWithValue(spark, (String) null)
            .changeValue(PATIENT_ID_7001ad9c, "female") // has code 40055000
            .changeValue(PATIENT_ID_bbd33563, "male")  // has code 284551006
        );
  }

  @Test
  public void testWhereWithMemberOf() {
    when(terminologyService.intersect(any(), any()))
        .thenReturn(setOfSimpleFrom(CD_SNOMED_403190006, CD_SNOMED_284551006));

    assertThatResultOf(
        "reverseResolve(Condition.subject).where("
            + "$this.code.memberOf('http://snomed.info/sct?fhir_vs=refset/32570521000036109'))"
            + ".recordedDate")
        .selectOrderedResult()
        .hasRows(spark, "responses/ParserTest/testWhereWithMemberOf.csv");
  }

  /**
   * This tests that the value from the `$this` context gets preserved successfully, when used in
   * the "collection" operand to the membership operator. It also tests that aggregation can be
   * applied successfully following a nested where invocation.
   */
  @Test
  public void testAggregationFollowingNestedWhere() {
    assertThatResultOf(
        "where(name.where(use = 'official').first().given.first() in "
            + "name.where(use = 'maiden').first().given).gender")
        .selectOrderedResult()
        .hasRows(spark, "responses/ParserTest/testAggregationFollowingNestedWhere.csv");
  }

  @Test
  public void testNestedWhereWithAggregationOnElement() {
    assertThatResultOf(
        "name.where('Karina848' in where(use contains 'maiden').given).family")
        .selectOrderedResult()
        .hasRows(spark, "responses/ParserTest/testNestedWhereWithAggregationOnElement.csv");
  }

  @Test
  public void testBooleanOperatorWithTwoLiterals() {
    assertThatResultOf("true and false")
        .selectOrderedResult();
  }

  @Test
  public void testQueryWithExternalConstantInWhere() {
    assertThatResultOf(
        "name.family.where($this = %resource.name.family.first())")
        .selectOrderedResult()
        .hasRows(spark, "responses/ParserTest/testQueryWithExternalConstantInWhere.csv");

    assertThatResultOf(
        "name.family.where($this = %context.name.family.first())")
        .selectOrderedResult()
        .hasRows(spark, "responses/ParserTest/testQueryWithExternalConstantInWhere.csv");

    assertThatResultOf(
        "name.family.where(%resource.name.family.first() = $this)")
        .selectOrderedResult()
        .hasRows(spark, "responses/ParserTest/testQueryWithExternalConstantInWhere.csv");
  }

  @Test
  public void testExternalConstantHasCorrectExpression() {
    assertThatResultOf("%resource")
        .hasExpression("%resource");

    assertThatResultOf("%context")
        .hasExpression("%context");
  }

  @Test
  public void testNotFunction() {
    assertThatResultOf(
        "(name.given contains 'Su690').not()")
        .selectOrderedResult()
        .hasRows(spark, "responses/ParserTest/testNotFunction.csv");
  }

  @Test
  void testIfFunction() {
    assertThatResultOf(
        "gender.iif($this = 'male', 'Male', 'Not male')")
        .selectOrderedResult()
        .hasRows(spark, "responses/ParserTest/testIfFunction.csv");
  }

  @Test
  void testIfFunctionWithComplexTypeResult() {
    assertThatResultOf(
        "iif(gender = 'male', contact.name, name).given")
        .selectOrderedResult()
        .hasRows(spark, "responses/ParserTest/testIfFunctionWithComplexTypeResult.csv");
  }

  @Test
  void testIfFunctionWithUntypedResourceResult() {
    assertThatResultOf(
        "iif(gender = 'male', link.where(type = 'replaced-by').other.resolve(), "
            + "link.where(type = 'replaces').other.resolve()).ofType(Patient).gender")
        .selectOrderedResult()
        .hasRows(allPatientsWithValue(spark, (String) null));
  }

  @Test
  void testIfFunctionWithResourceResult() {
    assertThatResultOf(
        "iif(gender = 'male', contact.where(gender = 'male').organization.resolve(), "
            + "contact.where(gender = 'female').organization.resolve()).name")
        .selectOrderedResult()
        .hasRows(allPatientsWithValue(spark, (String) null));
  }

  @Test
  void testTranslateFunction() {
    final ConceptTranslator returnedConceptTranslator = ConceptTranslatorBuilder
        .toSystem("uuid:test-system")
        .putTimes(new SimpleCoding("http://snomed.info/sct", "195662009"), 3)
        .putTimes(new SimpleCoding("http://snomed.info/sct", "444814009"), 2)
        .build();

    // Create a mock terminology client.
    when(terminologyService.translate(any(), any(), anyBoolean(), any()))
        .thenReturn(returnedConceptTranslator);

    assertThatResultOf(ResourceType.CONDITION,
        "code.coding.translate('http://snomed.info/sct?fhir_cm=900000000000526001', false, 'equivalent').code")
        .selectOrderedResult()
        .hasRows(spark, "responses/ParserTest/testTranslateFunction.csv");
  }

  @Test
  void testTranslateWithWhereAndTranslate() {

    final ConceptTranslator conceptTranslator1 = ConceptTranslatorBuilder
        .toSystem("uuid:test-system")
        .putTimes(new SimpleCoding("http://snomed.info/sct", "195662009"), 3)
        .putTimes(new SimpleCoding("http://snomed.info/sct", "444814009"), 2)
        .build();

    final ConceptTranslator conceptTranslator2 = ConceptTranslatorBuilder
        .toSystem("uuid:other-system")
        .putTimes(new SimpleCoding("uuid:test-system", "444814009-0"), 1)
        .putTimes(new SimpleCoding("uuid:test-system", "444814009-1"), 2)
        .build();

    // Create a mock terminology client.
    when(terminologyService.translate(any(), eq("uuid:cm=1"), anyBoolean(), any()))
        .thenReturn(conceptTranslator1);
    when(terminologyService.translate(any(), eq("uuid:cm=2"), anyBoolean(), any()))
        .thenReturn(conceptTranslator2);

    assertThatResultOf(ResourceType.CONDITION,
        "code.translate('uuid:cm=1', false, 'equivalent').where($this.translate('uuid:cm=2', false, 'equivalent').code.count()=2).code")
        .selectOrderedResult()
        .hasRows(spark, "responses/ParserTest/testTranslateWithWhereAndTranslate.csv");
  }

  @Test
<<<<<<< HEAD
  public void testWithCodingLiteral() {
    assertThatResultOf(
        "maritalStatus.coding contains http://terminology.hl7.org/CodeSystem/v3-MaritalStatus|S||S")
        .selectOrderedResult()
        .hasRows(spark, "responses/ParserTest/testWithCodingLiteral.csv");
=======
  public void testCombineOperator() {
    assertThatResultOf("name.family combine name.given")
        .isElementPath(StringPath.class)
        .selectResult()
        .hasRows(spark, "responses/ParserTest/testCombineOperator.csv");
  }

  @Test
  void testCombineOperatorWithWhereFunction() {
    assertThatResultOf("where((name.family combine name.given) contains 'Gleichner915').birthDate")
        .isElementPath(DatePath.class)
        .selectResult()
        .hasRows(spark, "responses/ParserTest/testCombineOperatorWithWhereFunction.csv");
  }

  @Test
  void testCombineOperatorWithResourcePaths() {
    assertThatResultOf(
        "reverseResolve(Condition.subject).where(clinicalStatus.coding.code contains 'active') combine reverseResolve(Condition.subject).where(clinicalStatus.coding.code contains 'resolved')")
        .isResourcePath()
        .selectResult()
        .hasRows(spark, "responses/ParserTest/testCombineOperatorWithResourcePaths.csv");
  }

  @Test
  void testCombineOperatorWithDifferentlyTypedStringPaths() {
    assertThatResultOf(
        "reverseResolve(Condition.subject).code.coding.system combine "
            + "reverseResolve(Condition.subject).code.coding.code")
        .isElementPath(StringPath.class)
        .selectResult()
        .hasRows(spark,
            "responses/ParserTest/testCombineOperatorWithDifferentlyTypedStringPaths.csv");
  }

  @Test
  void testCombineOperatorWithComplexTypeAndNull() {
    assertThatResultOf("(name combine {}).given")
        .isElementPath(StringPath.class)
        .selectResult()
        .hasRows(spark,
            "responses/ParserTest/testCombineOperatorWithComplexTypeAndNull.csv");
>>>>>>> e31414ff
  }

  @Test
  public void parserErrorThrows() {
    final InvalidUserInputError error = assertThrows(InvalidUserInputError.class,
        () -> parser.parse(
            "(reasonCode.coding.display contains 'Viral pneumonia') and (class.code = 'AMB'"));
    assertEquals(
        "Error parsing FHIRPath expression (line: 1, position: 78): missing ')' at '<EOF>'",
        error.getMessage());
  }

}<|MERGE_RESOLUTION|>--- conflicted
+++ resolved
@@ -512,13 +512,14 @@
   }
 
   @Test
-<<<<<<< HEAD
   public void testWithCodingLiteral() {
     assertThatResultOf(
         "maritalStatus.coding contains http://terminology.hl7.org/CodeSystem/v3-MaritalStatus|S||S")
         .selectOrderedResult()
         .hasRows(spark, "responses/ParserTest/testWithCodingLiteral.csv");
-=======
+  }
+
+  @Test
   public void testCombineOperator() {
     assertThatResultOf("name.family combine name.given")
         .isElementPath(StringPath.class)
@@ -561,7 +562,6 @@
         .selectResult()
         .hasRows(spark,
             "responses/ParserTest/testCombineOperatorWithComplexTypeAndNull.csv");
->>>>>>> e31414ff
   }
 
   @Test
