--- conflicted
+++ resolved
@@ -252,63 +252,33 @@
     assertThatResultOf(
         "reverseResolve(Condition.subject).code.subsumes(http://snomed.info/sct|40055000)")
         .isElementPath(BooleanPath.class)
-<<<<<<< HEAD
-        .selectOrderedResult()
-        .hasRows(allPatientsWithValue(false)
-            .changeValue(PATIENT_ID_7001ad9c, true));
-=======
-        .selectResult()
+        .selectOrderedResult()
         .hasRows("responses/ParserTest/testSubsumesAndSubsumedBy-subsumes-empty.csv");
->>>>>>> 81aec589
 
     assertThatResultOf(
         "reverseResolve(Condition.subject).code.subsumedBy(http://snomed.info/sct|40055000)")
         .isElementPath(BooleanPath.class)
-<<<<<<< HEAD
-        .selectOrderedResult()
-        .hasRows(allPatientsWithValue(false)
-            .changeValue(PATIENT_ID_7001ad9c, true));
-=======
-        .selectResult()
+        .selectOrderedResult()
         .hasRows("responses/ParserTest/testSubsumesAndSubsumedBy-subsumedBy-empty.csv");
->>>>>>> 81aec589
 
     // on the same collection should return all True (even though one is CodeableConcept)
     assertThatResultOf(
         "reverseResolve(Condition.subject).code.coding.subsumes(reverseResolve(Condition.subject).code)")
-<<<<<<< HEAD
-        .selectOrderedResult()
-        .hasRows(allPatientsWithValue(true));
-=======
-        .selectResult()
+        .selectOrderedResult()
         .hasRows("responses/ParserTest/testSubsumesAndSubsumedBy-subsumes-self.csv");
->>>>>>> 81aec589
 
     // http://snomed.info/sct|444814009 -- subsumes --> http://snomed.info/sct|40055000
     when(terminologyClient.closure(any(), any()))
         .thenReturn(ConceptMapFixtures.CM_SNOMED_444814009_SUBSUMES_40055000_VERSIONED);
     assertThatResultOf(
         "reverseResolve(Condition.subject).code.subsumes(http://snomed.info/sct|40055000)")
-<<<<<<< HEAD
-        .selectOrderedResult()
-        .hasRows(allPatientsWithValue(true)
-            .changeValue(PATIENT_ID_2b36c1e2, false)
-            .changeValue(PATIENT_ID_bbd33563, false));
+        .selectOrderedResult()
+        .hasRows("responses/ParserTest/testSubsumesAndSubsumedBy-subsumes.csv");
 
     assertThatResultOf("reverseResolve(Condition.subject).code.subsumedBy"
         + "(http://snomed.info/sct|http://snomed.info/sct/32506021000036107/version/20200229|40055000)")
         .selectOrderedResult()
-        .hasRows(allPatientsWithValue(false)
-            .changeValue(PATIENT_ID_7001ad9c, true));
-=======
-        .selectResult()
-        .hasRows("responses/ParserTest/testSubsumesAndSubsumedBy-subsumes.csv");
-
-    assertThatResultOf("reverseResolve(Condition.subject).code.subsumedBy"
-        + "(http://snomed.info/sct|http://snomed.info/sct/32506021000036107/version/20200229|40055000)")
-        .selectResult()
         .hasRows("responses/ParserTest/testSubsumesAndSubsumedBy-subsumedBy.csv");
->>>>>>> 81aec589
   }
 
   @Test
@@ -350,15 +320,10 @@
 
     assertThatResultOf(
         "where($this.reverseResolve(Condition.subject).code"
-<<<<<<< HEAD
             + ".subsumedBy(http://snomed.info/sct|127027008)).gender")
-        .selectOrderedResult();
-=======
-            + ".subsumedBy(http://snomed.info/sct|40055000) contains true).gender")
-        .selectResult()
+        .selectOrderedResult()
         .hasRows(allPatientsWithValue(null)
             .changeValue(PATIENT_ID_7001ad9c, "female"));
->>>>>>> 81aec589
   }
 
   @Test
