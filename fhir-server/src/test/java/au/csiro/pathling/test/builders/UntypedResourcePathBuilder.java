--- conflicted
+++ resolved
@@ -135,19 +135,13 @@
 
   @Nonnull
   public UntypedResourcePath build() {
-<<<<<<< HEAD
     final ReferencePath referencePath = mock(ReferencePath.class);
     when(referencePath.getValueColumn()).thenReturn(valueColumn);
     when(referencePath.isSingular()).thenReturn(singular);
     when(referencePath.getThisColumn()).thenReturn(Optional.ofNullable(thisColumn));
     return UntypedResourcePath
-        .build(referencePath, expression, dataset, idColumn, typeColumn, possibleTypes);
-=======
-    return UntypedResourcePath
-        .build(expression, dataset, Optional.of(idColumn), Optional.ofNullable(eidColumn),
-            valueColumn,
-            singular, Optional.ofNullable(thisColumn), typeColumn, possibleTypes);
->>>>>>> 4f543743
+        .build(referencePath, expression, dataset, idColumn, Optional.ofNullable(eidColumn),
+            typeColumn, possibleTypes);
   }
 
 }