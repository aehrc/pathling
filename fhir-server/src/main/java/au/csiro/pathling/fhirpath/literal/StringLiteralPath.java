--- conflicted
+++ resolved
@@ -73,6 +73,7 @@
     return "'" + escapeFhirPathString(getLiteralValue().getValueAsString()) + "'";
   }
 
+  @Nonnull
   @Override
   public PrimitiveType getLiteralValue() {
     return (PrimitiveType) literalValue;
@@ -94,14 +95,9 @@
   }
 
   @Nonnull
-<<<<<<< HEAD
-  private static String escapeFhirPathString(@Nonnull final String value) {
-    return value.replace("'", "\\'");
-=======
   @Override
   public String getJavaValue() {
     return getLiteralValue().getValueAsString();
->>>>>>> 70455bda
   }
 
   @Override
@@ -120,7 +116,6 @@
     return StringPath.valueFromRow(row, columnNumber, FHIRDefinedType.STRING);
   }
 
-<<<<<<< HEAD
   @Nonnull
   @Override
   public StringLiteralPath copy(@Nonnull final String expression,
@@ -137,6 +132,4 @@
     };
   }
 
-=======
->>>>>>> 70455bda
 }