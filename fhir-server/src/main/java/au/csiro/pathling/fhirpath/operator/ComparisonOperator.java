--- conflicted
+++ resolved
@@ -8,11 +8,7 @@
 
 import static au.csiro.pathling.QueryHelpers.createColumn;
 import static au.csiro.pathling.QueryHelpers.join;
-<<<<<<< HEAD
-=======
-import static au.csiro.pathling.fhirpath.FhirPath.findIdColumn;
 import static au.csiro.pathling.fhirpath.NonLiteralPath.findEidColumn;
->>>>>>> 4f543743
 import static au.csiro.pathling.fhirpath.NonLiteralPath.findThisColumn;
 import static au.csiro.pathling.fhirpath.operator.Operator.buildExpression;
 import static au.csiro.pathling.fhirpath.operator.Operator.checkArgumentsAreComparable;
@@ -67,23 +63,15 @@
     final Comparable leftComparable = (Comparable) left;
     final Comparable rightComparable = (Comparable) right;
     final Column valueColumn = leftComparable.getComparison(type).apply(rightComparable);
-<<<<<<< HEAD
     final Column idColumn = left.getIdColumn();
-=======
-    final Optional<Column> idColumn = findIdColumn(left, right);
     final Optional<Column> eidColumn = findEidColumn(left, right);
->>>>>>> 4f543743
     final Optional<Column> thisColumn = findThisColumn(left, right);
     final DatasetWithColumn datasetWithColumn = createColumn(dataset, valueColumn);
 
-<<<<<<< HEAD
     return ElementPath
-        .build(expression, datasetWithColumn.getDataset(), idColumn, datasetWithColumn.getColumn(),
+        .build(expression, datasetWithColumn.getDataset(), idColumn, eidColumn,
+            datasetWithColumn.getColumn(),
             true, Optional.empty(), thisColumn, FHIRDefinedType.BOOLEAN);
-=======
-    return ElementPath.build(expression, dataset, idColumn, eidColumn, valueColumn, true,
-        Optional.empty(), thisColumn, FHIRDefinedType.BOOLEAN);
->>>>>>> 4f543743
   }
 
 }