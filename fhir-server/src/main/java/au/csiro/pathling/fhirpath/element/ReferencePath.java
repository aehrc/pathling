--- conflicted
+++ resolved
@@ -30,17 +30,12 @@
   public static final String REFERENCE_FIELD_NAME = "reference";
 
   protected ReferencePath(@Nonnull final String expression, @Nonnull final Dataset<Row> dataset,
-<<<<<<< HEAD
-      @Nonnull final Column idColumn, @Nonnull final Column valueColumn,
-=======
-      @Nonnull final Optional<Column> idColumn, @Nonnull final Optional<Column> eidColumn,
+      @Nonnull final Column idColumn, @Nonnull final Optional<Column> eidColumn,
       @Nonnull final Column valueColumn,
->>>>>>> 4f543743
       final boolean singular, @Nonnull final Optional<ResourcePath> foreignResource,
       @Nonnull final Optional<Column> thisColumn, @Nonnull final FHIRDefinedType fhirType) {
     super(expression, dataset, idColumn, eidColumn, valueColumn, singular, foreignResource,
-        thisColumn,
-        fhirType);
+        thisColumn, fhirType);
   }
 
   @Nonnull
