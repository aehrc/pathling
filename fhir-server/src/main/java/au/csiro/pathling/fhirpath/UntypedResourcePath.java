--- conflicted
+++ resolved
@@ -44,37 +44,27 @@
   @Getter
   private final Set<ResourceType> possibleTypes;
 
-<<<<<<< HEAD
   private UntypedResourcePath(@Nonnull final String expression,
       @Nonnull final Dataset<Row> dataset, @Nonnull final Column idColumn,
-      @Nonnull final Column valueColumn, final boolean singular,
-      @Nonnull final Optional<Column> thisColumn, @Nonnull final Column typeColumn,
-      @Nonnull final Set<ResourceType> possibleTypes) {
-    super(expression, dataset, idColumn, valueColumn, singular, Optional.empty(), thisColumn);
-
-    checkArgument(Arrays.asList(dataset.columns()).contains(typeColumn.toString()),
-        "Type column not present in dataset");
-
-=======
-  protected UntypedResourcePath(@Nonnull final String expression,
-      @Nonnull final Dataset<Row> dataset, @Nonnull final Optional<Column> idColumn,
       @Nonnull final Optional<Column> eidColumn,
       @Nonnull final Column valueColumn, final boolean singular,
       @Nonnull final Optional<Column> thisColumn, @Nonnull final Column typeColumn,
       @Nonnull final Set<ResourceType> possibleTypes) {
     super(expression, dataset, idColumn, eidColumn, valueColumn, singular, Optional.empty(),
         thisColumn);
->>>>>>> 4f543743
+
+    checkArgument(Arrays.asList(dataset.columns()).contains(typeColumn.toString()),
+        "Type column not present in dataset");
     this.typeColumn = typeColumn;
     this.possibleTypes = possibleTypes;
   }
 
   /**
-<<<<<<< HEAD
    * @param referencePath a {@link ReferencePath} to base the new UntypedResourcePath on
    * @param expression the FHIRPath representation of this path
    * @param dataset a {@link Dataset} that can be used to evaluate this path against data
    * @param idColumn a column within the dataset containing the identity of the subject resource
+   * @param eidColumn a column within the dataset containing the element identities of the nodes
    * @param typeColumn a column within the dataset containing the resource type
    * @param possibleTypes a set of {@link ResourceType} objects that describe the different types
    * @return a shiny new UntypedResourcePath
@@ -82,27 +72,8 @@
   @Nonnull
   public static UntypedResourcePath build(@Nonnull final ReferencePath referencePath,
       @Nonnull final String expression, @Nonnull final Dataset<Row> dataset,
-      @Nonnull final Column idColumn, @Nonnull final Column typeColumn,
-=======
-   * @param expression The FHIRPath representation of this path
-   * @param dataset A {@link Dataset} that can be used to evaluate this path against data
-   * @param idColumn A {@link Column} within the dataset containing the identity of the subject
-   * resource
-   * @param eidColumn A {@link Column} within the dataset containing the element identies of the
-   * nodes
-   * @param valueColumn A {@link Column} within the dataset containing the values of the nodes
-   * @param singular An indicator of whether this path represents a single-valued collection
-   * @param thisColumn collection values where this path originated from {@code $this}
-   * @param typeColumn A {@link Column} within the dataset containing the resource type
-   * @param possibleTypes A set of {@link ResourceType} objects that describe the different types
-   * @return a shiny new UntypedResourcePath
-   */
-  public static UntypedResourcePath build(@Nonnull final String expression,
-      @Nonnull final Dataset<Row> dataset, @Nonnull final Optional<Column> idColumn,
-      @Nonnull final Optional<Column> eidColumn,
-      @Nonnull final Column valueColumn, final boolean singular,
-      @Nonnull final Optional<Column> thisColumn, @Nonnull final Column typeColumn,
->>>>>>> 4f543743
+      @Nonnull final Column idColumn, @Nonnull final Optional<Column> eidColumn,
+      @Nonnull final Column typeColumn,
       @Nonnull final Set<ResourceType> possibleTypes) {
 
     final Column valueColumn = referencePath.getValueColumn();
@@ -110,20 +81,14 @@
     final Dataset<Row> finalDataset = datasetWithType.getDataset();
     final Column finalTypeColumn = datasetWithType.getColumn();
 
-    return new UntypedResourcePath(expression, finalDataset, idColumn, valueColumn,
+    return new UntypedResourcePath(expression, finalDataset, idColumn, eidColumn, valueColumn,
         referencePath.isSingular(), referencePath.getThisColumn(), finalTypeColumn,
         possibleTypes);
   }
 
-<<<<<<< HEAD
   @Nonnull
   public Column getReferenceColumn() {
     return valueColumn.getField(ReferencePath.REFERENCE_FIELD_NAME);
-=======
-    return new UntypedResourcePath(expression, hashedDataset, idColumn, eidColumn, valueColumn,
-        singular,
-        thisColumn, hashedDataset.col(typeColumnName), possibleTypes);
->>>>>>> 4f543743
   }
 
   @Nonnull
@@ -135,22 +100,13 @@
   @Nonnull
   @Override
   public UntypedResourcePath copy(@Nonnull final String expression,
-<<<<<<< HEAD
       @Nonnull final Dataset<Row> dataset, @Nonnull final Column idColumn,
+      @Nonnull final Optional<Column> eidColumn,
       @Nonnull final Column valueColumn, final boolean singular,
       @Nonnull final Optional<Column> thisColumn) {
     final DatasetWithColumn datasetWithColumn = createColumn(dataset, valueColumn);
-    return new UntypedResourcePath(expression, datasetWithColumn.getDataset(), idColumn,
+    return new UntypedResourcePath(expression, datasetWithColumn.getDataset(), idColumn, eidColumn,
         datasetWithColumn.getColumn(), singular, thisColumn, typeColumn, possibleTypes);
-=======
-      @Nonnull final Dataset<Row> dataset, @Nonnull final Optional<Column> idColumn,
-      @Nonnull final Optional<Column> eidColumn,
-      @Nonnull final Column valueColumn, final boolean singular,
-      @Nonnull final Optional<Column> thisColumn) {
-    return new UntypedResourcePath(expression, dataset, idColumn, eidColumn, valueColumn, singular,
-        thisColumn,
-        typeColumn, possibleTypes);
->>>>>>> 4f543743
   }
 
 }