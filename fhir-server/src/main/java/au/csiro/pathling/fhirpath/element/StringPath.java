--- conflicted
+++ resolved
@@ -32,15 +32,12 @@
       .of(StringPath.class, StringLiteralPath.class, NullLiteralPath.class);
 
   protected StringPath(@Nonnull final String expression, @Nonnull final Dataset<Row> dataset,
-<<<<<<< HEAD
-      @Nonnull final Column idColumn, @Nonnull final Column valueColumn,
-=======
-      @Nonnull final Optional<Column> idColumn, @Nonnull final Optional<Column> eidColumn, @Nonnull final Column valueColumn,
->>>>>>> 4f543743
+      @Nonnull final Column idColumn, @Nonnull final Optional<Column> eidColumn,
+      @Nonnull final Column valueColumn,
       final boolean singular, @Nonnull final Optional<ResourcePath> foreignResource,
       @Nonnull final Optional<Column> thisColumn, @Nonnull final FHIRDefinedType fhirType) {
-    super(expression, dataset, idColumn, eidColumn, valueColumn, singular, foreignResource, thisColumn,
-        fhirType);
+    super(expression, dataset, idColumn, eidColumn, valueColumn, singular, foreignResource,
+        thisColumn, fhirType);
   }
 
   @Nonnull
