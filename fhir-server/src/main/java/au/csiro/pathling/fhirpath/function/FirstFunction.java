--- conflicted
+++ resolved
@@ -37,17 +37,10 @@
     checkNoArguments("first", input);
 
     final NonLiteralPath inputPath = input.getInput();
-    final Dataset<Row> dataset = inputPath.getDataset();
+    final Dataset<Row> dataset = inputPath.getOrderedDataset();
     final String expression = expressionFromInput(input, NAME);
     final Column finalValueColumn = first(inputPath.getValueColumn(), true);
 
-<<<<<<< HEAD
     return buildResult(dataset, input.getContext(), inputPath, finalValueColumn, expression);
-=======
-    final Function<Column, Column> firstIgnoreNull = col -> first(col, true);
-
-    return applyAggregationFunction(input.getContext(), inputPath, firstIgnoreNull, expression,
-        true);
->>>>>>> 4f543743
   }
 }