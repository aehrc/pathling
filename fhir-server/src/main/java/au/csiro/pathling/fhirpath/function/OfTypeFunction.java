/*
 * Copyright © 2018-2020, Commonwealth Scientific and Industrial Research
 * Organisation (CSIRO) ABN 41 687 119 230. Licensed under the CSIRO Open Source
 * Software Licence Agreement.
 */

package au.csiro.pathling.fhirpath.function;

import static au.csiro.pathling.QueryHelpers.join;
import static au.csiro.pathling.utilities.Preconditions.checkUserInput;

import au.csiro.pathling.QueryHelpers.JoinType;
import au.csiro.pathling.fhirpath.FhirPath;
import au.csiro.pathling.fhirpath.ResourcePath;
import au.csiro.pathling.fhirpath.UntypedResourcePath;
import java.util.Optional;
import javax.annotation.Nonnull;
import org.apache.spark.sql.Column;
import org.apache.spark.sql.Dataset;
import org.apache.spark.sql.Row;

/**
 * A function filters items in the input collection to only those that are of the given type.
 *
 * @author John Grimes
 * @see <a href="https://pathling.csiro.au/docs/fhirpath/functions.html#oftype">ofType</a>
 */
public class OfTypeFunction implements NamedFunction {

  private static final String NAME = "ofType";

  @Nonnull
  @Override
  public FhirPath invoke(@Nonnull final NamedFunctionInput input) {
    final String expression = NamedFunction.expressionFromInput(input, NAME);
    checkUserInput(input.getInput() instanceof UntypedResourcePath,
        "Input to ofType function must be a polymorphic resource type: " + input.getInput()
            .getExpression());
    checkUserInput(input.getArguments().size() == 1,
        "ofType function must have one argument: " + expression);
    final UntypedResourcePath inputPath = (UntypedResourcePath) input.getInput();
    final FhirPath argumentPath = input.getArguments().get(0);

    // If the input is a polymorphic resource reference, check that the argument is a resource 
    // type.
    checkUserInput(argumentPath instanceof ResourcePath,
        "Argument to ofType function must be a resource type: " + argumentPath.getExpression());
    final ResourcePath resourcePath = (ResourcePath) argumentPath;

    // Do a left outer join to the resource dataset using the reference in the untyped dataset - the
    // result will be null in the rows that are not of the resource type nominated.
    final Column referenceColumn = inputPath.getReferenceColumn();
    final Dataset<Row> dataset = join(inputPath.getDataset(), referenceColumn,
        resourcePath.getDataset(), resourcePath.getIdColumn(), JoinType.LEFT_OUTER);

    // Return a new resource path with the joined dataset, and the argument's value column.
    final Optional<Column> thisColumn = inputPath.getThisColumn();
<<<<<<< HEAD
    return resourcePath
        .copy(expression, dataset, inputPath.getIdColumn(), resourcePath.getValueColumn(),
            inputPath.isSingular(), thisColumn);
=======
    return new ResourcePath(expression, dataset, inputPath.getIdColumn(), inputPath.getEidColumn(),
        resourcePath.getValueColumn(), inputPath.isSingular(), thisColumn,
        resourcePath.getDefinition());
>>>>>>> 4f543743
  }

}<|MERGE_RESOLUTION|>--- conflicted
+++ resolved
@@ -55,15 +55,10 @@
 
     // Return a new resource path with the joined dataset, and the argument's value column.
     final Optional<Column> thisColumn = inputPath.getThisColumn();
-<<<<<<< HEAD
     return resourcePath
-        .copy(expression, dataset, inputPath.getIdColumn(), resourcePath.getValueColumn(),
+        .copy(expression, dataset, inputPath.getIdColumn(), inputPath.getEidColumn(),
+            resourcePath.getValueColumn(),
             inputPath.isSingular(), thisColumn);
-=======
-    return new ResourcePath(expression, dataset, inputPath.getIdColumn(), inputPath.getEidColumn(),
-        resourcePath.getValueColumn(), inputPath.isSingular(), thisColumn,
-        resourcePath.getDefinition());
->>>>>>> 4f543743
   }
 
 }