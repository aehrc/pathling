--- conflicted
+++ resolved
@@ -110,9 +110,9 @@
     @Nullable
     private <T extends Type> T getNullableValue(final int index,
         @Nonnull final Class<T> valueClass) {
-      final LiteralPath literalPath;
+      final LiteralPath<?> literalPath;
       try {
-        literalPath = (LiteralPath) arguments.get(index);
+        literalPath = (LiteralPath<?>) arguments.get(index);
       } catch (final IndexOutOfBoundsException e) {
         return null;
       }
@@ -129,12 +129,7 @@
      */
     @Nonnull
     public <T extends Type> T getValue(final int index, @Nonnull final Class<T> valueClass) {
-<<<<<<< HEAD
-      return Objects.requireNonNull(
-          valueClass.cast(((LiteralPath<?>) arguments.get(index)).getValue()));
-=======
       return Objects.requireNonNull(getNullableValue(index, valueClass));
->>>>>>> bf069ee9
     }
 
     /**
@@ -214,20 +209,10 @@
         .orElse(null);
     final Dataset<Row> dataset = inputPath.getDataset();
     final Column translatedCodings = translate(getCodingColumn(inputPath), conceptMapUrl, reverse,
-        equivalence);
-
-<<<<<<< HEAD
+        equivalence, target);
+
     // // The result is an array of translations per each input element, which we now
     // // need to explode in the same way as for path traversal, creating unique element ids.
-=======
-    final Dataset<Row> translatedDataset = TerminologyFunctions.translate(
-        codingArrayCol, conceptMapUrl, reverse, equivalence, target, dataset, "result",
-        terminologyServiceFactory, MDC.get("requestId")
-    );
-
-    // The result is an array of translations per each input element, which we now
-    // need to explode in the same way as for path traversal, creating unique element ids.
->>>>>>> bf069ee9
     final MutablePair<Column, Column> valueAndEidColumns = new MutablePair<>();
     final Dataset<Row> resultDataset = inputPath
         .explodeArray(dataset, translatedCodings, valueAndEidColumns);
