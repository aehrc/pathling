--- conflicted
+++ resolved
@@ -42,7 +42,6 @@
   List<String> filters;
 
   /**
-<<<<<<< HEAD
    * @param subjectResource The resource which will serve as the input context for each expression
    * @param aggregations A set of aggregation expressions to execute over the data
    * @param groupings Instructions on how the data should be grouped when aggregating
@@ -60,13 +59,9 @@
   }
 
   /**
-   * This constructor takes a {@link Parameters} resource (with the parameters defined within the
-   * "aggregate" OperationDefinition) and populates the values into a new AggregateRequest object.
-=======
    * This static build method takes a {@link Parameters} resource (with the parameters defined
    * within the "aggregate" OperationDefinition) and populates the values into a new {@link
    * AggregateRequest} object.
->>>>>>> a04ba28d
    *
    * @param parameters a {@link Parameters} object
    * @return an AggregateRequest
@@ -165,8 +160,7 @@
     Optional<String> label;
 
     @Nonnull
-<<<<<<< HEAD
-    private final String expression;
+    String expression;
 
     /**
      * @param label A descriptive label for the aggregation, optional.
@@ -177,9 +171,6 @@
       this.label = label;
       this.expression = expression;
     }
-=======
-    String expression;
->>>>>>> a04ba28d
 
   }
 
@@ -193,8 +184,7 @@
     Optional<String> label;
 
     @Nonnull
-<<<<<<< HEAD
-    private final String expression;
+    String expression;
 
     /**
      * @param label A descriptive label for the grouping, optional.
@@ -205,9 +195,6 @@
       this.label = label;
       this.expression = expression;
     }
-=======
-    String expression;
->>>>>>> a04ba28d
 
   }
 
