--- conflicted
+++ resolved
@@ -23,15 +23,12 @@
 import au.csiro.pathling.security.OperationAccess;
 import ca.uhn.fhir.rest.annotation.Operation;
 import ca.uhn.fhir.rest.annotation.OperationParam;
-import ca.uhn.fhir.rest.api.server.RequestDetails;
 import ca.uhn.fhir.rest.server.IResourceProvider;
+import ca.uhn.fhir.rest.server.servlet.ServletRequestDetails;
 import java.util.List;
 import java.util.Optional;
 import javax.annotation.Nonnull;
 import javax.annotation.Nullable;
-import javax.servlet.http.HttpServletRequest;
-import javax.servlet.http.HttpServletResponse;
-import ca.uhn.fhir.rest.server.servlet.ServletRequestDetails;
 import org.hl7.fhir.instance.model.api.IBaseResource;
 import org.hl7.fhir.r4.model.Enumerations.ResourceType;
 import org.hl7.fhir.r4.model.Parameters;
@@ -91,15 +88,8 @@
       @Nullable @OperationParam(name = "aggregation") final List<String> aggregation,
       @Nullable @OperationParam(name = "grouping") final List<String> grouping,
       @Nullable @OperationParam(name = "filter") final List<String> filter,
-<<<<<<< HEAD
       @SuppressWarnings("unused") @Nullable final ServletRequestDetails requestDetails) {
-    final AggregateRequest query = new AggregateRequest(
-=======
-      @SuppressWarnings("unused") @Nullable final HttpServletRequest request,
-      @SuppressWarnings("unused") @Nullable final RequestDetails requestDetails,
-      @SuppressWarnings("unused") @Nullable final HttpServletResponse response) {
     final AggregateRequest query = AggregateRequest.fromUserInput(
->>>>>>> 6f4ea20d
         resourceType, Optional.ofNullable(aggregation), Optional.ofNullable(grouping),
         Optional.ofNullable(filter));
     final AggregateResponse result = aggregateExecutor.execute(query);
