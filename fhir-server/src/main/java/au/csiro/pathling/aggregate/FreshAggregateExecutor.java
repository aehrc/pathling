/*
 * Copyright © 2018-2020, Commonwealth Scientific and Industrial Research
 * Organisation (CSIRO) ABN 41 687 119 230. Licensed under the CSIRO Open Source
 * Software Licence Agreement.
 */

package au.csiro.pathling.aggregate;

import static au.csiro.pathling.utilities.Preconditions.checkUserInput;

import au.csiro.pathling.Configuration;
import au.csiro.pathling.QueryExecutor;
import au.csiro.pathling.aggregate.AggregateRequest.Aggregation;
import au.csiro.pathling.aggregate.AggregateRequest.Grouping;
import au.csiro.pathling.fhir.TerminologyClient;
import au.csiro.pathling.fhir.TerminologyClientFactory;
import au.csiro.pathling.fhirpath.FhirPath;
import au.csiro.pathling.fhirpath.Materializable;
import au.csiro.pathling.fhirpath.ResourcePath;
import au.csiro.pathling.fhirpath.element.BooleanPath;
import au.csiro.pathling.fhirpath.parser.Parser;
import au.csiro.pathling.fhirpath.parser.ParserContext;
import au.csiro.pathling.io.ResourceReader;
import ca.uhn.fhir.context.FhirContext;
import java.util.ArrayList;
import java.util.Collection;
import java.util.List;
import java.util.Optional;
import java.util.function.Function;
import java.util.stream.Collectors;
import javax.annotation.Nonnull;
import lombok.extern.slf4j.Slf4j;
import org.apache.spark.sql.Column;
import org.apache.spark.sql.Dataset;
import org.apache.spark.sql.Row;
import org.apache.spark.sql.SparkSession;
import org.hl7.fhir.r4.model.Type;
import org.springframework.boot.autoconfigure.condition.ConditionalOnProperty;
import org.springframework.stereotype.Component;

/**
 * This class knows how to take an {@link AggregateRequest} and execute it, returning the result as
 * an {@link AggregateResponse}.
 *
 * @author John Grimes
 */
@Component
@ConditionalOnProperty(prefix = "pathling", value = "caching.enabled", havingValue = "false")
@Slf4j
public class FreshAggregateExecutor extends QueryExecutor implements AggregateExecutor {

  /**
   * @param configuration A {@link Configuration} object to control the behaviour of the executor
   * @param fhirContext A {@link FhirContext} for doing FHIR stuff
   * @param sparkSession A {@link SparkSession} for resolving Spark queries
   * @param resourceReader A {@link ResourceReader} for retrieving resources
   * @param terminologyClient A {@link TerminologyClient} for resolving terminology queries
   * @param terminologyClientFactory A {@link TerminologyClientFactory} for resolving terminology
   */
  public FreshAggregateExecutor(@Nonnull final Configuration configuration,
      @Nonnull final FhirContext fhirContext, @Nonnull final SparkSession sparkSession,
      @Nonnull final ResourceReader resourceReader,
      @Nonnull final Optional<TerminologyClient> terminologyClient,
      @Nonnull final Optional<TerminologyClientFactory> terminologyClientFactory) {
    super(configuration, fhirContext, sparkSession, resourceReader, terminologyClient,
        terminologyClientFactory);
  }

  @Nonnull
  @Override
  public AggregateResponse execute(@Nonnull final AggregateRequest query) {
    log.info("Executing request: {}", query);

    // Build a new expression parser, and parse all of the filter and grouping expressions within
    // the query.
    final ResourcePath inputContext = ResourcePath
        .build(getFhirContext(), getResourceReader(), query.getSubjectResource(),
            query.getSubjectResource().toCode(), true);
    final ParserContext groupingAndFilterContext = buildParserContext(inputContext);
    final Parser parser = new Parser(groupingAndFilterContext);
    final List<FhirPath> filters = parseFilters(parser, query.getFilters());
    final List<FhirPath> groupings = parseGroupings(parser, query.getGroupings());

    // Join all filter and grouping expressions together.
    final List<FhirPath> groupingsAndFilters = new ArrayList<>();
    groupingsAndFilters.addAll(filters);
    groupingsAndFilters.addAll(groupings);
    Dataset<Row> groupingsAndFiltersDataset = filters.size() + groupings.size() > 0
                                              ? joinExpressions(groupingsAndFilters)
                                              : inputContext.getDataset();

    // Apply filters.
    groupingsAndFiltersDataset = applyFilters(groupingsAndFiltersDataset, filters);

    // Create a new parser context for aggregation that includes the groupings.
    final Optional<List<Column>> groupingColumns = Optional.of(groupings.stream()
        .map(FhirPath::getValueColumn)
        .collect(Collectors.toList()));

    // The input context will be identical to that used for the groupings and filters, except that
    // it will use the dataset that resulted from the parsing of the groupings and filters,
    // instead of just the raw resource. This is so that any aggregations that are performed
    // during the parse can use these columns for grouping, rather than the identity of each
    // resource.
<<<<<<< HEAD
    final ResourcePath aggregationContext = inputContext
        .copy(inputContext.getExpression(), groupingsAndFiltersDataset, inputContext.getIdColumn(),
            inputContext.getValueColumn(), inputContext.isSingular(), Optional.empty());
    final ParserContext aggregationParserContext = buildParserContext(aggregationContext,
        groupingColumns);
    final Parser aggregationParser = new Parser(aggregationParserContext);
=======
    check(inputContext instanceof ResourcePath);
    final ResourceDefinition definition = ((ResourcePath) inputContext).getDefinition();
    final ResourcePath aggregationInputContext = new ResourcePath(inputContext.getExpression(),
        groupingsAndFiltersDataset, inputContext.getIdColumn(),
        ((ResourcePath) inputContext).getEidColumn(), inputContext.getValueColumn(),
        inputContext.isSingular(), Optional.empty(), definition);
>>>>>>> 4f543743

    // Parse the aggregations, and grab the updated grouping columns. When aggregations are
    // performed during an aggregation parse, the grouping columns need to be updated, as any
    // aggregation operation erases the previous columns that were built up within the dataset.
    final List<FhirPath> aggregations = parseAggregations(aggregationParser,
        query.getAggregations());

    // Join the aggregations together, using equality of the grouping column values as the join
    // condition.
    final List<Column> aggregationColumns = aggregations.stream()
        .map(FhirPath::getValueColumn)
        .collect(Collectors.toList());
    final Dataset<Row> joinedAggregations = joinExpressions(aggregations);

    // The final column selection will be the grouping columns, followed by the aggregation
    // columns.
    final List<Column> finalSelection = new ArrayList<>();
    groupingColumns.ifPresent(finalSelection::addAll);
    finalSelection.addAll(aggregationColumns);
    final Dataset<Row> finalDataset = joinedAggregations
        .select(finalSelection.toArray(new Column[0]));

    // Translate the result into a response object to be passed back to the user.
    return buildResponse(finalDataset, aggregations, groupings, filters);
  }

  @Nonnull
  private List<FhirPath> parseGroupings(@Nonnull final Parser parser,
      @Nonnull final Collection<Grouping> groupings) {
    return groupings.stream()
        .map(grouping -> {
          final String expression = grouping.getExpression();
          final FhirPath result = parser.parse(expression);
          // Each grouping expression must evaluate to a Materializable path, or a user error will
          // be thrown. There is no requirement for it to be singular, multiple values will result
          // in the resource being counted within multiple different groupings.
          checkUserInput(result instanceof Materializable,
              "Grouping expression is not of a supported type: " + expression);
          return result;
        }).collect(Collectors.toList());
  }

  @Nonnull
  private List<FhirPath> parseFilters(@Nonnull final Parser parser,
      @Nonnull final Collection<String> filters) {
    return filters.stream().map(expression -> {
      final FhirPath result = parser.parse(expression);
      // Each filter expression must evaluate to a singular Boolean value, or a user error will be
      // thrown.
      checkUserInput(result instanceof BooleanPath,
          "Filter expression is not a non-literal boolean: " + expression);
      checkUserInput(result.isSingular(),
          "Filter expression must represent a singular value: " + expression);
      return result;
    }).collect(Collectors.toList());
  }

  @Nonnull
  private List<FhirPath> parseAggregations(@Nonnull final Parser parser,
      @Nonnull final Collection<Aggregation> aggregations) {
    return aggregations.stream().map(aggregation -> {
      final String expression = aggregation.getExpression();
      final FhirPath result = parser.parse(expression);
      // Aggregation expressions must evaluate to a singular, Materializable path, or a user error
      // will be returned.
      checkUserInput(result instanceof Materializable,
          "Aggregation expression is not of a supported type: " + expression);
      checkUserInput(result.isSingular(),
          "Aggregation expression does not evaluate to a singular value: " + expression);
      return result;
    }).collect(Collectors.toList());
  }

  @Nonnull
  private AggregateResponse buildResponse(@Nonnull final Dataset<Row> dataset,
      @Nonnull final List<FhirPath> parsedAggregations,
      @Nonnull final List<FhirPath> parsedGroupings,
      @Nonnull final Collection<FhirPath> parsedFilters) {
    // If explain queries is on, print out a query plan to the log.
    if (getConfiguration().getSpark().getExplainQueries()) {
      log.info("$aggregate query plan:");
      dataset.explain(true);
    }

    // Execute the query.
    final List<Row> rows = dataset.collectAsList();

    // Map each of the rows in the result to a grouping in the response object.
    final List<AggregateResponse.Grouping> groupings = rows.stream()
        .map(mapRowToGrouping(parsedAggregations, parsedGroupings, parsedFilters))
        .collect(Collectors.toList());

    return new AggregateResponse(groupings);
  }

  @Nonnull
  @SuppressWarnings("unchecked")
  private Function<Row, AggregateResponse.Grouping> mapRowToGrouping(
      @Nonnull final List<FhirPath> aggregations, @Nonnull final List<FhirPath> groupings,
      @Nonnull final Collection<FhirPath> filters) {
    return row -> {
      final List<Optional<Type>> labels = new ArrayList<>();
      final List<Optional<Type>> results = new ArrayList<>();

      for (int i = 0; i < groupings.size(); i++) {
        final Materializable<Type> grouping = (Materializable<Type>) groupings.get(i);
        // Delegate to the `getValueFromRow` method within each Materializable path class to extract 
        // the Type value from the Row in the appropriate way.
        final Optional<Type> label = grouping.getValueFromRow(row, i);
        labels.add(label);
      }

      for (int i = 0; i < aggregations.size(); i++) {
        final Materializable aggregation = (Materializable<Type>) aggregations.get(i);
        // Delegate to the `getValueFromRow` method within each Materializable path class to extract 
        // the Type value from the Row in the appropriate way.
        final Optional<Type> result = aggregation.getValueFromRow(row, i + groupings.size());
        results.add(result);
      }

      // Build a drill-down FHIRPath expression for inclusion with the returned grouping.
      final String drillDown = new DrillDownBuilder(labels, groupings, filters)
          .build();

      return new AggregateResponse.Grouping(labels, results, drillDown);
    };
  }

}<|MERGE_RESOLUTION|>--- conflicted
+++ resolved
@@ -102,21 +102,13 @@
     // instead of just the raw resource. This is so that any aggregations that are performed
     // during the parse can use these columns for grouping, rather than the identity of each
     // resource.
-<<<<<<< HEAD
     final ResourcePath aggregationContext = inputContext
         .copy(inputContext.getExpression(), groupingsAndFiltersDataset, inputContext.getIdColumn(),
-            inputContext.getValueColumn(), inputContext.isSingular(), Optional.empty());
+            inputContext.getEidColumn(), inputContext.getValueColumn(), inputContext.isSingular(),
+            Optional.empty());
     final ParserContext aggregationParserContext = buildParserContext(aggregationContext,
         groupingColumns);
     final Parser aggregationParser = new Parser(aggregationParserContext);
-=======
-    check(inputContext instanceof ResourcePath);
-    final ResourceDefinition definition = ((ResourcePath) inputContext).getDefinition();
-    final ResourcePath aggregationInputContext = new ResourcePath(inputContext.getExpression(),
-        groupingsAndFiltersDataset, inputContext.getIdColumn(),
-        ((ResourcePath) inputContext).getEidColumn(), inputContext.getValueColumn(),
-        inputContext.isSingular(), Optional.empty(), definition);
->>>>>>> 4f543743
 
     // Parse the aggregations, and grab the updated grouping columns. When aggregations are
     // performed during an aggregation parse, the grouping columns need to be updated, as any
