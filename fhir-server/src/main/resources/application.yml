--- conflicted
+++ resolved
@@ -101,14 +101,12 @@
     allowableSources:
       - "file:///usr/share/staging"
 
-<<<<<<< HEAD
+  async:
+    enabled: true
+
   encoding:
     # Controls the maximum depth of nested element data that is encoded upon import.
     maxNestingLevel: 3
-=======
-  async:
-    enabled: true
->>>>>>> 653b5140
 
 # Use this section to set or override any Spark configuration parameter. Tuning these parameters is
 # essential to get the optimal performance for your dataset.
