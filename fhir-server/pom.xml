--- conflicted
+++ resolved
@@ -139,11 +139,7 @@
     <dependency>
       <groupId>com.auth0</groupId>
       <artifactId>jwks-rsa</artifactId>
-<<<<<<< HEAD
-      <version>0.20.0</version>
-=======
       <version>0.20.2</version>
->>>>>>> bd58e2e5
     </dependency>
 
     <!-- ANTLR -->
