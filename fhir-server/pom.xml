--- conflicted
+++ resolved
@@ -103,11 +103,7 @@
     <dependency>
       <groupId>com.auth0</groupId>
       <artifactId>java-jwt</artifactId>
-<<<<<<< HEAD
-      <version>3.14.0</version>
-=======
       <version>3.15.0</version>
->>>>>>> f4affe99
     </dependency>
     <dependency>
       <groupId>com.auth0</groupId>
